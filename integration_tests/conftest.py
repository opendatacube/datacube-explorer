--- conflicted
+++ resolved
@@ -19,6 +19,7 @@
 from digitalearthau.testing import factories
 from flask.testing import FlaskClient
 from structlog import DropEvent
+from datacube.config import LocalConfig
 
 import cubedash
 from cubedash import _model, _utils, generate, logs
@@ -68,12 +69,7 @@
         """
         config: LocalConfig = request.getfixturevalue(index_fixture_name)
         index = index_connect(
-<<<<<<< HEAD
             config, validate_connection=False
-=======
-            application_name=request.getfixturevalue(index_fixture_name),
-            validate_connection=False,
->>>>>>> 5f1b8624
         )
 
         index.init_db(with_default_types=True)
