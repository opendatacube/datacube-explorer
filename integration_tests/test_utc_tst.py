"""
Tests that load pages and check the contained text.
"""
from pathlib import Path

import pytest
from datacube.index.hl import Doc2Dataset
from datacube.utils import read_documents
from flask.testing import FlaskClient

from click.testing import Result

from integration_tests.asserts import check_dataset_count, get_html

TEST_DATA_DIR = Path(__file__).parent / "data"


@pytest.fixture(scope="module", autouse=True)
def populate_index(dataset_loader, module_dea_index):
    """
    Index populated with example datasets. Assumes our tests wont modify the data!

    It's module-scoped as it's expensive to populate.
    """
    dataset_count = 0
    create_dataset = Doc2Dataset(module_dea_index)
    for _, s2_dataset_doc in read_documents(TEST_DATA_DIR / "ls5_fc_albers-sample.yaml"):
        try:
            dataset, err = create_dataset(
                s2_dataset_doc, "file://example.com/test_dataset/"
            )
            assert dataset is not None, err
            created = module_dea_index.datasets.add(dataset)
            assert created.type.name == "ls5_fc_albers"
            dataset_count += 1
        except AttributeError as ae:
            assert dataset_count == 5
            print(ae)
    assert dataset_count == 5
    return module_dea_index


def test_summary_product(client: FlaskClient):
    # These datasets have gigantic footprints that can trip up postgis.
    html = get_html(client, "/ls5_fc_albers")

    check_dataset_count(html, 5)


def test_yearly_dataset_count(client: FlaskClient):
    html = get_html(client, "/ls5_fc_albers/2010")
    check_dataset_count(html, 2)

    html = get_html(client, "/ls5_fc_albers/2011")
    check_dataset_count(html, 3)


<<<<<<< HEAD
def test_clirunner_generate(unpopulated_client: FlaskClient, run_generate):
    res: Result = run_generate("ls5_fc_albers", grouping_time_zone="America/Chicago")
    assert "2010" in res.output

    html = get_html(unpopulated_client, "/ls5_fc_albers/2010")
    # check_dataset_count(html, 5)

    html = get_html(unpopulated_client, "/ls5_fc_albers/2010/12/31")
    # check_dataset_count(html, 5)

    html = get_html(unpopulated_client, "/products/ls5_fc_albers/datasets?time-begin=2010-12-31&time-end=2011-01-01")
    search_results = html.find(".search-result a")
    assert len(search_results) == 3
=======
def test_dataset_search_page_localised_time(client: FlaskClient):
    html = get_html(client, "/products/ls5_fc_albers/datasets/2011")

    assert (
        "2011-01-01 09:03:13" in [
            a.find("td", first=True).text.strip() for a in html.find(".search-result")
        ]
    ), "datestring does not match expected center_time recorded in dataset_spatial table"

    assert (
        "Time UTC: 2010-12-31 23:33:13" in [
            a.find("td", first=True).attrs["title"] for a in html.find(".search-result")
        ]
    ), "datestring does not match expected center_time recorded in dataset_spatial table"

    html = get_html(client, "/products/ls5_fc_albers/datasets/2010")

    assert (
        "2010-12-31 09:56:02" in [
            a.find("td", first=True).text.strip() for a in html.find(".search-result")
        ]
    ), "datestring does not match expected center_time recorded in dataset_spatial table"
>>>>>>> 22a492bf
<|MERGE_RESOLUTION|>--- conflicted
+++ resolved
@@ -8,7 +8,10 @@
 from datacube.utils import read_documents
 from flask.testing import FlaskClient
 
-from click.testing import Result
+from datacube.model import Range
+from datetime import datetime
+from dateutil import tz
+from cubedash.summary import SummaryStore
 
 from integration_tests.asserts import check_dataset_count, get_html
 
@@ -48,28 +51,16 @@
 
 
 def test_yearly_dataset_count(client: FlaskClient):
-    html = get_html(client, "/ls5_fc_albers/2010")
+    html = get_html(client, "/ls5_fc_albers/2010/12")
+    check_dataset_count(html, 2)
+
+    html = get_html(client, "/ls5_fc_albers/2010/12/31")
     check_dataset_count(html, 2)
 
     html = get_html(client, "/ls5_fc_albers/2011")
     check_dataset_count(html, 3)
 
 
-<<<<<<< HEAD
-def test_clirunner_generate(unpopulated_client: FlaskClient, run_generate):
-    res: Result = run_generate("ls5_fc_albers", grouping_time_zone="America/Chicago")
-    assert "2010" in res.output
-
-    html = get_html(unpopulated_client, "/ls5_fc_albers/2010")
-    # check_dataset_count(html, 5)
-
-    html = get_html(unpopulated_client, "/ls5_fc_albers/2010/12/31")
-    # check_dataset_count(html, 5)
-
-    html = get_html(unpopulated_client, "/products/ls5_fc_albers/datasets?time-begin=2010-12-31&time-end=2011-01-01")
-    search_results = html.find(".search-result a")
-    assert len(search_results) == 3
-=======
 def test_dataset_search_page_localised_time(client: FlaskClient):
     html = get_html(client, "/products/ls5_fc_albers/datasets/2011")
 
@@ -92,4 +83,59 @@
             a.find("td", first=True).text.strip() for a in html.find(".search-result")
         ]
     ), "datestring does not match expected center_time recorded in dataset_spatial table"
->>>>>>> 22a492bf
+
+
+def test_clirunner_generate_grouping_timezone(module_dea_index, run_generate):
+    res: Result = run_generate("ls5_fc_albers", grouping_time_zone="America/Chicago")
+    assert "2010" in res.output
+
+    store = SummaryStore.create(module_dea_index, grouping_time_zone="America/Chicago")
+
+
+    # simulate search pages
+    datasets = sorted(
+        store.index.datasets.search(**{
+            'product': 'ls5_fc_albers',
+            'time': Range(
+                begin=datetime(
+                    2010, 12, 30, 0, 0,
+                    tzinfo=tz.gettz("America/Chicago")
+                ),
+                end=datetime(
+                    2010, 12, 31, 0, 0,
+                    tzinfo=tz.gettz("America/Chicago")
+                )
+            )
+        }, limit =5),
+        key=lambda d: d.center_time,
+    )
+    assert len(datasets) == 2
+
+    # search pages
+    datasets = sorted(
+        store.index.datasets.search(**{
+            'product': 'ls5_fc_albers',
+            'time': Range(
+                begin=datetime(
+                    2010, 12, 31, 0, 0,
+                    tzinfo=tz.gettz("America/Chicago")
+                ),
+                end=datetime(
+                    2011, 1, 1, 0, 0,
+                    tzinfo=tz.gettz("America/Chicago")
+                )
+            )
+        }, limit =5),
+        key=lambda d: d.center_time,
+    )
+    assert len(datasets) == 3
+
+    # simulate product pages
+    result = store.get("ls5_fc_albers", year=2010, month=12)
+    assert result.dataset_count == 5
+
+    result = store.get("ls5_fc_albers", year=2010, month=12, day=30)
+    assert result.dataset_count == 2
+
+    result = store.get("ls5_fc_albers", year=2010, month=12, day=31)
+    assert result.dataset_count == 3