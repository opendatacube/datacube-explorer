{% extends "layout/base.html" %}

{% block title %}{{ dataset | printable_dataset }}{% endblock %}

{% set extent_geojson = dataset_footprint.__geo_interface__ %}
{% set thumbnail_url = dataset | dataset_thumbnail_url %}
{% set image_bounds = dataset_bounds.__geo_interface__ if dataset_bounds is not none else 'NONE' %}

{% block head %}
    {{ super() }}
    <style type="text/css">
        .tree-node, details {
            margin-left: 30px;
        }
        summary {
            font-weight: bold;
            padding: 5px 0;
            color: #484848;
        }

        .dataset-location + .dataset-location {
            margin-top: 15px;
        }

        #dataset-map {
            height: 500px;
        }

        td, th {
            vertical-align: top;
        }

    </style>
{% endblock %}
{% block panel %}

{% endblock %}
{% block content %}
    {% from "layout/macros.html" import query_param_list, show_raw_document %}
    <div class="panel highlight">
        <h2 class="followed"><strong>{{ dataset | printable_dataset }}</strong></h2>
        <div class="header-follow">
                dataset of product {{ dataset.product.name | product_link }}
        </div>
        <div class="sub-header">
            <span>
                Indexed by <strong>{{ dataset.indexed_by }}</strong>
                {{ dataset.indexed_time | timesince }},
                created {{ dataset | dataset_created | timesince }}
                {% if dataset.archived_time %}
                    <div>
                        Archived
                        <span title="{{ dataset.archived_time }}">
                        {{ dataset.archived_time | timesince }}
                        </span>
                    </div>
                {% endif %}
            </span>
        </div>
        <div class="sub-header">
            {% if dataset_region_code %}
                Region
<<<<<<< HEAD
                <a href="{{ url_for('region_page', region_code=dataset_region_code, product_name=dataset.product.name)}}">
=======
                <a href="{{ url_for('pages.region_page', region_code=dataset_region_code, product_name=dataset.type.name)}}">
>>>>>>> 20327926
                    {{- dataset_region_code -}}
                </a>
            {% endif %}
            for
            {{ dataset | dataset_day_link(grouping_timezone) }}
        </div>
    </div>

    {% if extent_geojson %}
        <div id="dataset-map"></div>
    {% endif %}

    <div class="panel odd">
        <h3>
            Fields
            {{ hanchor('fields') }}
        </h3>
        {{ query_param_list(
            dataset.metadata.fields,
            wide=true,
            show_dicts=false,
            descriptions=dataset.product.metadata_type.dataset_fields,
            dataset=dataset
            ) }}
    </div>

    {% if source_datasets or derived_datasets %}
        <div class="panel">
            <h3>
                Related Datasets
                {{ hanchor('related-datasets') }}
            </h3>
            {% for classifier, s_dataset in source_datasets.items() %}
                <div>
                    <span title="Source '{{ classifier }}'">
                        <i class="fa fa-level-up fa-flip-horizontal" aria-hidden="true"></i>
                        <a href="{{ url_for('dataset.dataset_page', id_=s_dataset.id) }}">
                            {{ s_dataset | printable_dataset }}
                        </a>
                    </span>
                </div>
            {% endfor %}
            {% if source_dataset_overflow %}
                <span title="Too many to display">... {{ source_dataset_overflow }} more</span>
            {% endif %}
            <div class="tree-node">
                <strong class="active-tree-node">
                    <i class="fa fa-caret-right" aria-hidden="true"></i>
                    {{ dataset | printable_dataset }}
                </strong>
                {% for d_dataset in derived_datasets %}
                    <div class="tree-node">
                        <span title="Derived {{ d_dataset.product.name }}">
                            <i class="fa fa-level-down" aria-hidden="true"></i>
                            <a href="{{ url_for('dataset.dataset_page', id_=d_dataset.id) }}">
                                {{ d_dataset | printable_dataset }}
                            </a>
                        </span>
                    </div>
                {% endfor %}
                {% if derived_dataset_overflow %}
                    <span title="Too many to display">... {{ derived_dataset_overflow}} more</span>
                {% endif %}
            </div>
        </div>
    {% endif %}

    <div class="panel odd overflowable">
        <h3>
            Location
            {{ hanchor('location') }}
        </h3>
        {% if dataset.uri %}
            <div class="dataset-location">
                <p class="uri-path"><a href="{{ dataset.uri | resolve_remote_url }}">{{ dataset.uri }}</a></p>
                {% set dataset_paths = dataset | dataset_file_paths %}
                {% if dataset_paths %}
                    <table>
                        {% for name, offset in dataset_paths | dictsort %}
                            <tr>
                                <th class="right nowrap">
                                    {{ name }}
                                    <i class="fa fa-caret-right" aria-hidden="true"></i>
                                </th>
                                <td>
                                    <a href="{{ offset | resolve_remote_url(dataset.uri) }}"
                                       class="uri-path">
                                        {{ offset }}
                                    </a>
                                </td>
                            </tr>
                        {% endfor %}
                    </table>
                {% endif %}
            </div>

        {% else %}
            No known active locations
        {% endif %}
    </div>



    <div class="panel overflowable">
        <h3 class="followed">
            Metadata Document
            {{ hanchor('metadata-doc') }}
        </h3>
        <div class="header-follow">
            <a href="{{ url_for('dataset.raw_doc', id_=dataset.id) }}" class="badge">RAW <i class="fa-solid fa-file-text" aria-hidden="true"></i></a>
            <a href="{{ url_for('stac.item', collection=dataset.product.name, dataset_id=dataset.id) }}"
               class="badge">As Stac <i class="fa-solid fa-file-text" aria-hidden="true"></i></a>
        </div>
        {{ show_raw_document(dataset_metadata) }}
    </div>
{% endblock %}

{% block body_footer %}
    {{ super() }}

    {% if extent_geojson %}
        <script type="application/javascript">

            const osm_carto_light = L.tileLayer(
                "//cartodb-basemaps-{s}.global.ssl.fastly.net/light_all/{z}/{x}/{y}.png",
                {
                    maxZoom: 10,
                    attribution: '&copy; <a href="http://www.openstreetmap.org/copyright">OpenStreetMap</a> contributors,' +
                    ' &copy; <a href="https://cartodb.com/attributions">CartoDB</a>'
                }
            );
            var coords = [];
            const dataset_data = L.geoJson({{ extent_geojson | torapidjson }},
                {
                    style: function (feature) {
                        return {
                            color: "#1d81a7",
                            fill: true,
                            fillColor: "#1d81a7",
                            opacity: 0.8,
                            weight: 2,
                            clickable: false
                        };
                    }
                });
            const map = L.map("dataset-map", {
                zoom: 3,
                center: [-26.2756326, 134.9387844],
                layers: [osm_carto_light, dataset_data],
                zoomControl: false,
                attributionControl: false,
                scrollWheelZoom: false
            });
            L.control.zoom({position: "bottomright"}).addTo(map);
            map.fitBounds(dataset_data.getBounds(), {animate: false, maxZoom: 6});
            if ("{{ thumbnail_url }}") {
                if ("{{ image_bounds }}" != "NONE") {
                    bounds = L.geoJson({{ image_bounds | torapidjson }}).getBounds();
                } else {
                    // if no image bounds, go for the next best thing
                    bounds = dataset_data.getBounds();
                }
                L.imageOverlay("{{ thumbnail_url }}", bounds).addTo(map);
            }

            window.MAP = map;
        </script>
    {% endif %}

{% endblock %}<|MERGE_RESOLUTION|>--- conflicted
+++ resolved
@@ -60,11 +60,7 @@
         <div class="sub-header">
             {% if dataset_region_code %}
                 Region
-<<<<<<< HEAD
-                <a href="{{ url_for('region_page', region_code=dataset_region_code, product_name=dataset.product.name)}}">
-=======
-                <a href="{{ url_for('pages.region_page', region_code=dataset_region_code, product_name=dataset.type.name)}}">
->>>>>>> 20327926
+                <a href="{{ url_for('pages.region_page', region_code=dataset_region_code, product_name=dataset.product.name)}}">
                     {{- dataset_region_code -}}
                 </a>
             {% endif %}
