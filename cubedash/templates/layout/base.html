--- conflicted
+++ resolved
@@ -38,11 +38,7 @@
 </div>
 <footer>
     Open Data Cube v<span id="datacube-version">{{ datacube_version }}</span>,
-<<<<<<< HEAD
-    Dash v<span id="app-version">{{ app_version }}</span>, <span id="map-attribution-text"></span>
-=======
     Explorer v<span id="app-version">{{ app_version }}</span>, <span id="map-attribution-text"></span><br/>
->>>>>>> 3f18dd19
     {% if last_updated_time %}
         Updated {{ last_updated_time | timesince }}
     {% endif %}
