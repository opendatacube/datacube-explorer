{% extends "layout/product-section.html" %}
{% set active_page = "overview" %}

{% set have_data = selected_summary and selected_summary.dataset_count > 0 %}
{% set have_displayable_data = selected_summary and selected_summary.footprint_count > 0 %}
{% set dataset_limit = 500 %}
{% set show_individual_datasets = have_data and selected_summary.dataset_count < dataset_limit %}

{% block content %}
    {% from "layout/macros.html" import query_param_list, show_raw_document %}

    <div class="panels">
        <div class="map-panel relative">
            {% if not selected_summary.footprint_count %}
                <div id="msg-no-results" class="message-box">
                    {% if selected_summary %}
                        <span>
                        No {% if selected_summary.dataset_count %}displayable{% endif %}
                            datasets for period</span>
                    {% else %}
                        <span>No data: not yet generated</span>
                    {% endif %}
                </div>
            {% endif %}
            <div id="map"></div>
        </div>
        {% if product %}
            <div style="background-color: white;">
                <div class="panel highlight product-description">
                    {{ product.definition.description }}
                </div>
                <div class="panel info-panel">

                    {% if have_displayable_data %}
                        <div>
                            {# Show regions if available, otherwise a plain footprint #}
                            {% if product_region_info %}
                                <label>
                                    <input type="radio"
                                           name="map_display_view"
                                           value="regions"
                                           {% if regions_geojson %}checked="checked"{% endif %}
                                           title="Show regions">{{ product_region_info.units_label }}</label>
                            {% else %}
                                <label>
                                    <input type="radio"
                                           name="map_display_view"
                                           value="footprint"
                                           {% if footprint_geojson %}checked="checked"{% endif %}
                                           title="Show footprint">Footprint</label>
                            {% endif %}
                            <label class="{% if not show_individual_datasets %}disabled{% endif %}"
                                   {% if not show_individual_datasets %}title="Too many datasets to display individually"{% endif %}>
                            <input type="radio"
                                   name="map_display_view"
                                   value="datasets"
                                   {% if not show_individual_datasets %}disabled="disabled"{% endif %}
                                   title="Show individual datasets">Datasets</label>
                        </div>
                    {% endif %}

                    <h1><strong>{{ product.name }}</strong>{{ product_args_label }}</h1>

                    {% if selected_summary.newest_dataset_creation_time %}
                        <div class="last-processed muted">
                            Last processed {{ selected_summary.newest_dataset_creation_time | timesince }}
                        </div>
                    {% endif %}

                    <a href="{{ url_for('search_page', **product_args) }}" class="muted dataset-count"
                    >{{ '{:,d}'.format(selected_summary.dataset_count) if selected_summary else 'Unknown number of' }}
                        dataset{% if selected_summary.dataset_count != 1 %}s{% endif %}
                    </a>

                    {% if selected_summary.dataset_count != selected_summary.footprint_count %}
                        {%- if selected_summary.footprint_count -%}
                            ({{ '{:,d}'.format(selected_summary.footprint_count) }} displayable)
                        {%- else -%}
                            (None displayable)
                        {%- endif -%}
                    {% endif %}

                    <ul>
                        {% if selected_summary.size_bytes %}
                            <li><span
                                    class="coverage-filesize">{{ selected_summary.size_bytes | printable_data_size }}</span>
                            </li>
                        {% endif %}

                        {% if selected_summary.footprint_geometry %}
                            <li>
                                <span class="coverage-footprint-area">{{ selected_summary.footprint_geometry | albers_area }} (approx.)</span>
                            </li>
                        {% endif %}
                        {% if product_region_info %}
                            <li>
                        <span class="coverage-region-count" title="{{ product_region_info.description }}">
                            {{ (selected_summary.region_dataset_counts or []) | length }} unique {{ product_region_info.units_label }}
                        </span>
                            </li>
                        {% else %}
                            <li>
                        <span class="coverage-region-missing"
                              title="Datasets need more than one unique region_code to display region grids">
                            No configured regions
                            <!-- User can hover to see slightly longer explanation -->
                            <i class="fa fa-info-circle"></i>
                        </span>
                            </li>
                        {% endif %}
                        {% if selected_summary.crses %}
                            <li class="coverage-crs-count"
                                title="Datasets contain: {{ selected_summary.crses | join(', ') }}">
                                {% if selected_summary.crses | length == 1 %}
                                    {% if None in selected_summary.crses %}
                                        No CRSes defined
                                    {% else %}
                                        Entirely {{ selected_summary.crses|join(',') }}
                                    {% endif %}
                                {% else %}
                                    {{ selected_summary.crses | length }} CRS
                                    <!-- User can hover to see list of CRSes in title text -->
                                    <i class="fa fa-info-circle"></i>
                                {% endif %}
                            </li>
                        {% endif %}

                    </ul>

                    {% if product_summary.source_products %}
                        <h4>Sources</h4>
                        <ul>
                            {% for product_name in product_summary.source_products %}
                                <li class="source-product">
                                    <i class="fa fa-level-up fa-flip-horizontal" aria-hidden="true"></i>

                                    <a href="{{ url_for(request.url_rule.endpoint, product_name=product_name, year=year, month=month, day=day) }}">
                                        {{ product_name }}
                                    </a>
                                </li>
                            {% endfor %}
                        </ul>
                    {% endif %}

                    <h4>
                        <a href="{{ url_for('product.metadata_type_page', name=product.metadata_type.name) }}">
<<<<<<< HEAD
                            {{ product.metadata_type.name | upper }}</a>
                        fields
=======
                            {{ product.metadata_type.name }}</a>
                        metadata:
>>>>>>> 3f18dd19
                    </h4>

                    {% if (product.fields | all_values_none) and (product_summary.fixed_metadata == {}) %}
                        <em>No common values</em>
                    {% else %}
                        {{ query_param_list(product.fields,
                                        show_nulls=false,
                                        descriptions=product.metadata_type.dataset_fields,
                                        fallback_dict=product_summary.fixed_metadata or {}) }}
                        {% if product_summary.fixed_metadata is none %}
                            <em class="muted" title="Generated summaries are out of date">
                                Unknown (needs refresh)
                            </em>
                        {% endif %}
                    {% endif %}

                    {% if product_summary.derived_products %}
                        <h4>Derived</h4>
                        <ul>
                            {% for product_name in product_summary.derived_products %}
                                <li class="derived-product">
                                    <i class="fa fa-level-down" aria-hidden="true"></i>
                                    <a href="{{ url_for(request.url_rule.endpoint, product_name=product_name, year=year, month=month, day=day) }}">
                                        {{ product_name }}
                                    </a>
                                </li>
                            {% endfor %}
                        </ul>
                    {% endif %}

                    <p style="margin-bottom:0px;">
                        <a href="{{ url_for('product.product_page', name=product.name) }}"
                           class="muted">Product information</a>
                    </p>

                    {# Mostly useful for debugging: hide in page source code. Users should look at page footer instead. #}
                    {% if selected_summary.newest_dataset_creation_time %}
                        <!-- Summarised {{ selected_summary.summary_gen_time | timesince }} -->
                    {% endif %}
                </div>

            </div>
        {% endif %}
    </div>
{% endblock %}


{% block body_footer %}

    {{ super() }}

    {% from "layout/macros.html" import chart_timeline %}
    <script src="{{ url_for('static', filename='overview.js') }}"></script>
    <script type="application/javascript">
        (function () {
            'use strict';
            const footprintGeoJSON = {{ footprint_geojson | torapidjson }},
                  regionsGeoJSON = {{ regions_geojson | torapidjson }},
                  defaultZoom = {{ default_zoom }},
                  defaultCenter = {{ default_center }};

            const routes = new ApplicationRoutes(
                '{{ url_for('region_page', region_code='__REGION_CODE__', **product_args)}}',
                '{{ url_for('region_page', region_code='__REGION_CODE__', feelinglucky=True, **product_args) }}',
                '{{ url_for('dataset.dataset_page', id_='__DATASET_ID__') }}',
                '{{ url_for('api.regions_geojson', **product_args) }}',
                '{{ url_for('api.datasets_geojson', limit=dataset_limit, **product_args)}}',
                '{{ url_for('api.footprint_geojson', **product_args) }}'
            );
            const map = initPage(
                {% if footprint_geojson %}true{% else %}false{% endif %},
                {% if show_individual_datasets %}true{% else %}false{% endif %},
                routes,
                regionsGeoJSON,
                footprintGeoJSON,
                defaultZoom,
                defaultCenter
            );

            {% if selected_summary.timeline_dataset_counts and (selected_summary.timeline_dataset_counts | length > 1) %}
                const timelineControl = L.control({position: "topright"});
                timelineControl.onAdd = function (map) {
                    const div = L.DomUtil.create("div", "timeline-control");
                    div.innerHTML = {{
                        chart_timeline(
                            selected_summary.timeline_dataset_counts,
                            product,
                            period=selected_summary.timeline_period
                        ) | torapidjson
                        }};
                    return div;
                };
                map.addControl(timelineControl);
            {% endif %}

            window.MAP = map;
        })();
    </script>
{% endblock %}<|MERGE_RESOLUTION|>--- conflicted
+++ resolved
@@ -144,13 +144,8 @@
 
                     <h4>
                         <a href="{{ url_for('product.metadata_type_page', name=product.metadata_type.name) }}">
-<<<<<<< HEAD
-                            {{ product.metadata_type.name | upper }}</a>
-                        fields
-=======
                             {{ product.metadata_type.name }}</a>
                         metadata:
->>>>>>> 3f18dd19
                     </h4>
 
                     {% if (product.fields | all_values_none) and (product_summary.fixed_metadata == {}) %}
