import json
import logging
import uuid
from datetime import datetime, time as dt_time, timedelta
from functools import partial
from typing import Callable, Dict, List, Optional, Sequence, Tuple, Union

import flask
import pystac
from datacube.model import Dataset, Range
from datacube.utils import DocReader, parse_time
from dateutil.tz import tz
from eodatasets3 import serialise, stac as eo3stac
from eodatasets3.model import AccessoryDoc, DatasetDoc, MeasurementDoc, ProductDoc
from eodatasets3.properties import Eo3Dict
from eodatasets3.utils import is_doc_eo3
from flask import abort, request
from pygeofilter.backends.cql2_json import to_cql2
from pygeofilter.parsers.cql2_text import parse as parse_cql2_text
from pystac import Catalog, Collection, Extent, ItemCollection, Link, STACObject
from shapely.geometry import shape
from shapely.geometry.base import BaseGeometry
from toolz import dicttoolz
from werkzeug.datastructures import TypeConversionDict
from werkzeug.exceptions import BadRequest, HTTPException

from cubedash.summary._stores import DatasetItem

from . import _model, _utils
from .summary import ItemSort

_LOG = logging.getLogger(__name__)
bp = flask.Blueprint("stac", __name__, url_prefix="/stac")

PAGE_SIZE_LIMIT = _model.app.config.get("STAC_PAGE_SIZE_LIMIT", 1000)
DEFAULT_PAGE_SIZE = _model.app.config.get("STAC_DEFAULT_PAGE_SIZE", 20)
DEFAULT_CATALOG_SIZE = _model.app.config.get("STAC_DEFAULT_CATALOG_SIZE", 500)

# Should we force all URLs to include the full hostname?
FORCE_ABSOLUTE_LINKS = _model.app.config.get("STAC_ABSOLUTE_HREFS", True)

# Should searches return the full properties for every stac item by default?
# These searches are much slower we're forced us to use ODC's own metadata table.
DEFAULT_RETURN_FULL_ITEMS = _model.app.config.get(
    "STAC_DEFAULT_FULL_ITEM_INFORMATION", True
)

STAC_VERSION = "1.0.0"

ItemLike = Union[pystac.Item, dict]

############################
#  Helpers
############################


def dissoc_in(d: dict, key: str):
    # like dicttoolz.dissoc but with support for nested keys
    split = key.split(".")

    if len(split) > 1:  # if nested
        if dicttoolz.get_in(split, d) is not None:
            outer = dicttoolz.get_in(split[:-1], d)
            return dicttoolz.update_in(
                d=d,
                keys=split[:-1],
                func=lambda _: dicttoolz.dissoc(outer, split[-1]),  # noqa: B023
            )
    return dicttoolz.dissoc(d, key)


# Time-related


def utc(d: datetime):
    if d.tzinfo is None:
        return d.replace(tzinfo=tz.tzutc())
    return d.astimezone(tz.tzutc())


def _parse_time_range(time: str) -> Optional[Tuple[datetime, datetime]]:
    """
    >>> _parse_time_range('1986-04-16T01:12:16/2097-05-10T00:24:21')
    (datetime.datetime(1986, 4, 16, 1, 12, 16), datetime.datetime(2097, 5, 10, 0, 24, 21))
    >>> _parse_time_range('1986-04-16T01:12:16')
    (datetime.datetime(1986, 4, 16, 1, 12, 16), datetime.datetime(1986, 4, 16, 1, 12, 17))
    >>> # Time is optional:
    >>> _parse_time_range('2019-01-01/2019-01-01')
    (datetime.datetime(2019, 1, 1, 0, 0), datetime.datetime(2019, 1, 1, 0, 0))
    >>> _parse_time_range('1986-04-16')
    (datetime.datetime(1986, 4, 16, 0, 0), datetime.datetime(1986, 4, 17, 0, 0))
    >>> # Open ranges:
    >>> _parse_time_range('2019-01-01/..')[0]
    datetime.datetime(2019, 1, 1, 0, 0)
    >>> _parse_time_range('2019-01-01/..')[1] > datetime.now()
    True
    >>> _parse_time_range('../2019-01-01')
    (datetime.datetime(1971, 1, 1, 0, 0), datetime.datetime(2019, 1, 1, 0, 0))
    >>> # Unbounded time is the same as no time filter. ("None")
    >>> _parse_time_range('../..')
    >>>
    """
    time_period = time.split("/")
    if len(time_period) == 2:
        start, end = time_period
        if start == "..":
            start = datetime(1971, 1, 1, 0, 0)
        elif end == "..":
            end = datetime.now() + timedelta(days=2)
        # Were they both open? Treat it as no date filter.
        if end == "..":
            return None

        return parse_time(start), parse_time(end)
    elif len(time_period) == 1:
        t: datetime = parse_time(time_period[0])
        if t.time() == dt_time():
            return t, t + timedelta(days=1)
        else:
            return t, t + timedelta(seconds=1)


def _unparse_time_range(time: Tuple[datetime, datetime]) -> str:
    """
    >>> _unparse_time_range((
    ...     datetime(1986, 4, 16, 1, 12, 16),
    ...     datetime(2097, 5, 10, 0, 24, 21)
    ... ))
    '1986-04-16T01:12:16/2097-05-10T00:24:21'
    """
    start_time, end_time = time
    return f"{start_time.isoformat()}/{end_time.isoformat()}"


# URL-related


def url_for(*args, **kwargs):
    if FORCE_ABSOLUTE_LINKS:
        kwargs["_external"] = True
    return flask.url_for(*args, **kwargs)


def _pick_remote_uri(uris: Sequence[str]) -> Optional[int]:
    """
    Return the offset of the first uri with a remote path, if any.
    """
    for i, uri in enumerate(uris):
        scheme, *_ = uri.split(":")
        if scheme in ("https", "http", "ftp", "s3", "gfs"):
            return i
    return None


# Conversions


def _band_to_measurement(band: Dict, dataset_location: str) -> MeasurementDoc:
    """Create EO3 measurement from an EO1 band dict"""
    return MeasurementDoc(
        path=band.get("path"),
        band=band.get("band"),
        layer=band.get("layer"),
        name=band.get("name"),
        alias=band.get("label"),
    )


def as_stac_item(dataset: DatasetItem) -> pystac.Item:
    """
    Get a dict corresponding to a stac item
    """
    ds: Dataset = dataset.odc_dataset

    if ds is not None and is_doc_eo3(ds.metadata_doc):
        dataset_doc = serialise.from_doc(ds.metadata_doc, skip_validation=True)
        dataset_doc.locations = ds.uris

        # Geometry is optional in eo3, and needs to be calculated from grids if missing.
        # We can use ODC's own calculation that happens on index.
        if dataset_doc.geometry is None:
            fallback_extent = ds.extent
            if fallback_extent is not None:
                dataset_doc.geometry = fallback_extent.geom
                dataset_doc.crs = str(ds.crs)

        if ds.sources:
            dataset_doc.lineage = {classifier: [d.id] for classifier, d in ds.sources}
        # Does ODC still put legacy lineage into indexed documents?
        elif ("source_datasets" in dataset_doc.lineage) and len(
            dataset_doc.lineage
        ) == 1:
            # From old to new lineage type.
            dataset_doc.lineage = {
                classifier: [dataset["id"]]
                for classifier, dataset in dataset_doc.lineage["source_datasets"]
            }

    else:
        # eo1 to eo3

        dataset_doc = DatasetDoc(
            id=dataset.dataset_id,
            # Filled-in below.
            label=None,
            product=ProductDoc(dataset.product_name),
            locations=ds.uris if ds is not None else None,
            crs=str(dataset.geometry.crs) if dataset.geometry is not None else None,
            geometry=dataset.geometry.geom if dataset.geometry is not None else None,
            grids=None,
            # TODO: Convert these from stac to eo3
            properties=Eo3Dict(
                {
                    "datetime": utc(dataset.center_time),
                    **(dict(_build_properties(ds.metadata)) if ds else {}),
                    "odc:processing_datetime": utc(dataset.creation_time),
                }
            ),
            measurements=(
                {
                    name: _band_to_measurement(
                        b,
                        dataset_location=(
                            ds.uris[0] if ds is not None and ds.uris else None
                        ),
                    )
                    for name, b in ds.measurements.items()
                }
                if ds is not None
                else {}
            ),
            accessories=(
                _accessories_from_eo1(ds.metadata_doc) if ds is not None else {}
            ),
            # TODO: Fill in lineage. The datacube API only gives us full datasets, which is
            #       expensive. We only need a list of IDs here.
            lineage={},
        )

    if dataset_doc.label is None and ds is not None:
        dataset_doc.label = _utils.dataset_label(ds)

    item = eo3stac.to_pystac_item(
        dataset=dataset_doc,
        stac_item_destination_url=url_for(
            ".item",
            collection=dataset.product_name,
            dataset_id=dataset.dataset_id,
        ),
        odc_dataset_metadata_url=url_for("dataset.raw_doc", id_=dataset.dataset_id),
        explorer_base_url=url_for("default_redirect"),
    )

    # Add the region code that Explorer inferred.
    # (Explorer's region codes predate ODC's and support
    #  many more products.
    item.properties["cubedash:region_code"] = dataset.region_code

    # add canonical ref pointing to the JSON file on s3
    if ds is not None and ds.uris:
        media_type = "application/json" if ds.uris[0].endswith("json") else "text/yaml"
        item.links.append(
            Link(
                rel="canonical",
                media_type=media_type,
                target=_utils.as_resolved_remote_url(None, ds.uris[0]),
            )
        )

    return item


def _accessories_from_eo1(metadata_doc: Dict) -> Dict[str, AccessoryDoc]:
    """Create and EO3 accessories section from an EO1 document"""
    accessories = {}

    # Browse image -> thumbnail
    if "browse" in metadata_doc:
        for name, browse in metadata_doc["browse"].items():
            accessories[f"thumbnail:{name}"] = AccessoryDoc(
                path=browse["path"], name=name
            )

    # Checksum
    if "checksum_path" in metadata_doc:
        accessories["checksum:sha1"] = AccessoryDoc(
            path=metadata_doc["checksum_path"], name="checksum:sha1"
        )
    return accessories


def field_platform(key, value):
    yield "eo:platform", value.lower().replace("_", "-")


def field_instrument(key, value):
    yield "eo:instrument", value


def field_path_row(key, value):
    # Path/Row fields are ranges in datacube but 99% of the time
    # they are a single value
    # (they are ranges in telemetry products)
    # Stac doesn't accept a range here, so we'll skip it in those products,
    # but we can handle the 99% case when lower==higher.
    if key == "sat_path":
        kind = "landsat:wrs_path"
    elif key == "sat_row":
        kind = "landsat:wrs_row"
    else:
        raise ValueError(f"Path/row kind {repr(key)}")

    # If there's only one value in the range, return it.
    if isinstance(value, Range):
        if value.end is None or value.begin == value.end:
            # Standard stac
            yield kind, int(value.begin)
        else:
            # Our questionable output. Only present in telemetry products?
            yield f"odc:{key}", [value.begin, value.end]


# Other Property examples:
# collection	"landsat-8-l1"
# eo:gsd	15
# eo:platform	"landsat-8"
# eo:instrument	"OLI_TIRS"
# eo:off_nadir	0
# datetime	"2019-02-12T19:26:08.449265+00:00"
# eo:sun_azimuth	-172.29462212
# eo:sun_elevation	-6.62176054
# eo:cloud_cover	-1
# eo:row	"135"
# eo:column	"044"
# landsat:product_id	"LC08_L1GT_044135_20190212_20190212_01_RT"
# landsat:scene_id	"LC80441352019043LGN00"
# landsat:processing_level	"L1GT"
# landsat:tier	"RT"

_STAC_PROPERTY_MAP = {
    "platform": field_platform,
    "instrument": field_instrument,
    # "measurements": field_bands,
    "sat_path": field_path_row,
    "sat_row": field_path_row,
}


def _build_properties(d: DocReader):
    for key, val in d.fields.items():
        if val is None:
            continue
        converter = _STAC_PROPERTY_MAP.get(key)
        if converter:
            yield from converter(key, val)


# Search arguments


def _array_arg(
    arg: Union[str, List[Union[str, float]]], expect_type=str, expect_size=None
) -> List:
    """
    Parse an argument that should be a simple list.
    """
    if isinstance(arg, list):
        return arg

    # Make invalid arguments loud. The default ValueError behaviour is to quietly forget the param.
    try:
        if not isinstance(arg, str):
            raise ValueError
        arg = arg.strip()
        # Legacy json-like format. This is what sat-api seems to do too.
        if arg.startswith("["):
            value = json.loads(arg)
        else:
            # Otherwise OpenAPI non-exploded form style.
            # Eg. "1, 2, 3" or "string1,string2" or "string1"
            args = [a.strip() for a in arg.split(",")]
            value = [expect_type(a.strip()) for a in args if a]
    except ValueError:
        raise BadRequest(
            f"Invalid argument syntax. Expected comma-separated list, got: {arg!r}"
        )

    if not isinstance(value, list):
        raise BadRequest(f"Invalid argument syntax. Expected json list, got: {value!r}")

    if expect_size is not None and len(value) != expect_size:
        raise BadRequest(
            f"Expected size {expect_size}, got {len(value)} elements in {arg!r}"
        )

    return value


def _geojson_arg(arg: dict) -> BaseGeometry:
    if not isinstance(arg, dict):
        raise BadRequest(
            "The 'intersects' argument must be a JSON object (and sent over a POST request)"
        )

    try:
        return shape(arg)
    except ValueError:
        raise BadRequest("The 'intersects' argument must be valid GeoJSON geometry.")


def _bool_argument(s: Union[str, bool]):
    """
    Parse an argument that should be a bool
    """
    if isinstance(s, bool):
        return s
    # Copying FastAPI booleans:
    # https://fastapi.tiangolo.com/tutorial/query-params
    return s.strip().lower() in ("1", "true", "on", "yes")


def _dict_arg(arg: Union[str, dict]):
    """
    Parse stac extension arguments as dicts
    """
    if isinstance(arg, str):
        arg = json.loads(arg.replace("'", '"'))
    return arg


def _field_arg(arg: Union[str, list, dict]):
    """
    Parse field argument into a dict
    """
    if isinstance(arg, dict):
        return _dict_arg(arg)
    if isinstance(arg, str):
<<<<<<< HEAD
        if arg.startswith("{"):
            return _dict_arg(arg)
        arg = arg.split(",")
    if isinstance(arg, list):
        include = []
        exclude = []
        for a in arg:
            if a.startswith("-"):
                exclude.append(a[1:])
            else:
                # account for '+' showing up as a space if not encoded
                include.append(a[1:] if a.startswith("+") else a.strip())
        return {"include": include, "exclude": exclude}


def _sort_arg(arg: Union[str, list]):
    """
    Parse sortby argument into a list of dicts
    """

    def _format(val: str) -> dict[str, str]:
        if val.startswith("-"):
            return {"field": val[1:], "direction": "desc"}
        if val.startswith("+"):
            return {"field": val[1:], "direction": "asc"}
        return {"field": val.strip(), "direction": "asc"}

    if isinstance(arg, str):
        arg = arg.split(",")
    if len(arg):
        if isinstance(arg[0], str):
            return [_format(a) for a in arg]
        if isinstance(arg[0], dict):
            return arg

    return arg


def _filter_arg(arg: Union[str, dict]):
    # if dict, assume cql2-json and return as-is
    if isinstance(arg, dict):
        return arg
    # if json string, convert to dict
    try:
        return json.loads(arg)
    except ValueError:
        # else assume cql2-text and convert to json format
        return json.loads(to_cql2(parse_cql2_text(arg)))
=======
        arg = list(arg)
    return [json.loads(a.replace("'", '"')) if isinstance(a, str) else a for a in arg]
>>>>>>> e0aa69f3


# Search


def _handle_search_request(
    method: str,
    request_args: TypeConversionDict,
    product_names: List[str],
    include_total_count: bool = True,
) -> ItemCollection:
    bbox = request_args.get(
        "bbox", type=partial(_array_arg, expect_size=4, expect_type=float)
    )

    # Stac-api <=0.7.0 used 'time', later versions use 'datetime'
    time = request_args.get("datetime") or request_args.get("time")

    limit = request_args.get("limit", default=DEFAULT_PAGE_SIZE, type=int)
    ids = request_args.get(
        "ids", default=None, type=partial(_array_arg, expect_type=uuid.UUID)
    )

    offset = request_args.get("_o", default=0, type=int)

    # Request the full Item information. This forces us to go to the
    # ODC dataset table for every record, which can be extremely slow.
    full_information = request_args.get(
        "_full", default=DEFAULT_RETURN_FULL_ITEMS, type=_bool_argument
    )

    intersects = request_args.get("intersects", default=None, type=_geojson_arg)

    query = request_args.get("query", default=None, type=_dict_arg)

    fields = request_args.get("fields", default=None, type=_field_arg)

    sortby = request_args.get("sortby", default=None, type=_sort_arg)

    filter_cql = request_args.get("filter", default=None, type=_filter_arg)
    # do we really need to return filter_lang? Or can we convert everything to cql-json

    if limit > PAGE_SIZE_LIMIT:
        abort(
            400,
            f"Max page size is {PAGE_SIZE_LIMIT}. "
            f"Use the next links instead of a large limit.",
        )

    if bbox is not None and len(bbox) != 4:
        abort(400, "Expected bbox of size 4. [min lon, min lat, max long, max lat]")

    if time is not None:
        time = _parse_time_range(time)

    def next_page_url(next_offset):
        return url_for(
            ".stac_search",
            collections=",".join(product_names),
            bbox="{},{},{},{}".format(*bbox) if bbox else None,
            time=_unparse_time_range(time) if time else None,
            ids=",".join(map(str, ids)) if ids else None,
            limit=limit,
            _o=next_offset,
            _full=full_information,
            intersects=intersects,
            query=query,
            fields=fields,
            sortby=sortby,
            filter=filter_cql,
        )

    feature_collection = search_stac_items(
        product_names=product_names,
        bbox=bbox,
        time=time,
        dataset_ids=ids,
        limit=limit,
        offset=offset,
        intersects=intersects,
        # The /stac/search api only supports intersects over post requests.
        use_post_request=method == "POST" or intersects is not None,
        get_next_url=next_page_url,
        full_information=full_information,
        include_total_count=include_total_count,
        query=query,
        fields=fields,
        sortby=sortby,
        filter_cql=filter_cql,
    )

    feature_collection.extra_fields["links"].extend(
        (
            {
                "href": url_for(".stac_search"),
                "rel": "search",
                "title": "Search",
                "type": "application/geo+json",
                "method": "GET",
            },
            {
                "href": url_for(".stac_search"),
                "rel": "search",
                "title": "Search",
                "type": "application/geo+json",
                "method": "POST",
            },
        )
    )
    return feature_collection


# Item search extensions


def _get_property(prop: str, item: ItemLike, no_default=False):
    """So that we don't have to keep using this bulky expression"""
    if isinstance(item, pystac.Item):
        item = item.to_dict()
    return dicttoolz.get_in(prop.split("."), item, no_default=no_default)


def _predicate_helper(items: List[ItemLike], prop: str, op: str, val) -> filter:
    """Common comparison predicates used in both query and filter"""
    if op == "eq" or op == "=":
        return filter(lambda item: _get_property(prop, item) == val, items)
    if op == "gte" or op == ">=":
        return filter(lambda item: _get_property(prop, item) >= val, items)
    if op == "lte" or op == "<=":
        return filter(lambda item: _get_property(prop, item) <= val, items)
    elif op == "gt" or op == ">":
        return filter(lambda item: _get_property(prop, item) > val, items)
    elif op == "lt" or op == "<":
        return filter(lambda item: _get_property(prop, item) < val, items)
    elif op == "neq" or op == "<>":
        return filter(lambda item: _get_property(prop, item) != val, items)


def _handle_query_extension(items: List[ItemLike], query: dict) -> List[ItemLike]:
    """
    Implementation of item search query extension (https://github.com/stac-api-extensions/query/blob/main/README.md)
    The documentation doesn't specify whether multiple properties should be treated as logical AND or OR; this
    implementation has assumed AND.

    query = {'property': {'op': 'value'}, 'property': {'op': 'value', 'op': 'value'}}
    """
    filtered = items
    # split on '.' to use dicttoolz for nested items
    for prop in query.keys():
        # Retrieve nested dict values
        for op, val in query[prop].items():
            if op == "startsWith":
                matched = filter(
                    lambda item: _get_property(prop, item).startswith(val), items
                )
            elif op == "endsWith":
                matched = filter(
                    lambda item: _get_property(prop, item).endswith(val), items
                )
            elif op == "contains":
                matched = filter(lambda item: val in _get_property(prop, item), items)
            elif op == "in":
                matched = filter(lambda item: _get_property(prop, item) in val, items)
            else:
                matched = _predicate_helper(items, prop, op, val)

            # achieve logical and between queries with set intersection
            filtered = list(set(filtered).intersection(set(matched)))

    return filtered


def _handle_fields_extension(items: List[ItemLike], fields: dict) -> List[ItemLike]:
    """
    Implementation of fields extension (https://github.com/stac-api-extensions/fields/blob/main/README.md)
    This implementation differs slightly from the documented semantics in that the default fields will always
    be included regardless of `include` or `exclude` values so as to ensure valid stac items.

    fields = {'include': [...], 'exclude': [...]}
    """
    res = []

    for item in items:
        # minimum fields needed for a valid stac item
        default_fields = [
            "id",
            "type",
            "geometry",
            "bbox",
            "links",
            "assets",
            "stac_version",
            # while not necessary for a valid stac item, we still want them included
            "stac_extensions",
            "collection",
        ]

        # datetime is one of the default fields, but might be included as start_datetime/end_datetime instead
        if _get_property("properties.start_datetime", item) is None:
            dt_field = ["properties.start_datetime", "properties.end_datetime"]
        else:
            dt_field = ["properties.datetime"]

        try:
            # if 'include' is present at all, start with default fields to add to or extract from
            include = fields["include"]
            if include is None:
                include = []

            filtered_item = {k: _get_property(k, item) for k in default_fields}
            # handle datetime separately due to nested keys
            for f in dt_field:
                filtered_item = dicttoolz.assoc_in(
                    filtered_item, f.split("."), _get_property(f, item)
                )
        except KeyError:
            # if 'include' wasn't provided, remove 'exclude' fields from set of all available fields
            filtered_item = item.to_dict()
            include = []

        # add datetime field names to list of defaults for easy access
        default_fields.extend(dt_field)
        include = list(set(include + default_fields))

        for exc in fields.get("exclude", []):
            if exc not in default_fields:
                filtered_item = dissoc_in(filtered_item, exc)

        # include takes precedence over exclude, plus account for a nested field of an excluded field
        for inc in include:
            # we don't want to insert None values if a field doesn't exist, but we also don't want to error
            try:
                filtered_item = dicttoolz.update_in(
                    d=filtered_item,
                    keys=inc.split("."),
                    func=lambda _: _get_property(
                        inc, item, no_default=True  # noqa: B023
                    ),
                )
            except KeyError:
                continue

        res.append(filtered_item)

    return res


def _handle_sortby_extension(
    items: List[ItemLike], sortby: List[dict]
) -> List[ItemLike]:
    """
    Implementation of sort extension (https://github.com/stac-api-extensions/sort/blob/main/README.md)

    sortby = [ {'field': 'field_name', 'direction': <'asc' or 'desc'>} ]
    """
    sorted_items = items
    sortby.reverse()

    # reverse sortby to ensure the first field is prioritised
    for s in sortby:
        field = s.get("field")
        if not (field.startswith("properties.") or field in ["id", "collection"]):
            abort(
                400,
                f"Cannot sort results by field {field}. Only 'id', 'collection', "
                "or a propery attribute (prefixed with 'properties.') may be used to sort results.",
            )
        reverse = s.get("direction").lower().startswith("desc")
        # should this error if the field doesn't exist?
        sorted_items = sorted(
            sorted_items, key=lambda i: _get_property(field, i), reverse=reverse
        )

    return list(sorted_items)


def _handle_filter_extension(items: List[ItemLike], filter_cql: dict) -> List[ItemLike]:
    """
    Implementation of filter extension (https://github.com/stac-api-extensions/filter/blob/main/README.md)
    Currently only supporting logical expression (and/or), null and binary comparisons, provided in cql-json
    Assumes comparisons to be done between a property value and a literal

    filter = {'op': 'and','args':
    [{'op': '=', 'args': [{'property': 'prop_name'}, val]}, {'op': 'isNull', 'args': {'property': 'prop_name'}}]
    }
    """
    results = []
    op = filter_cql.get("op")
    args = filter_cql.get("args")
    # if there is a nested operation in the args, recur to resolve those, creating
    # a list of lists that we can then apply the top level operator to
    for arg in [a for a in args if isinstance(a, dict) and a.get("op")]:
        results.append(_handle_filter_extension(items, arg))

    if op == "and":
        # set intersection between each result
        # need to pass results as a list of sets to intersection
        results = list(set.intersection(*map(set, results)))
    elif op == "or":
        # set union between each result
        results = list(set.union(*map(set, results)))
    elif op == "isNull":
        # args is a single property rather than a list
        prop = args.get("property")
        results = filter(
            lambda item: _get_property(prop, item) in [None, "None"], items
        )
    else:
        prop = args[0].get("property")
        if prop not in ["id", "collection", "geometry"] and not prop.startswith(
            "properties"
        ):
            prop = "properties." + prop
        val = args[1]
        results = _predicate_helper(items, prop, op, val)

    return list(results)


def search_stac_items(
    get_next_url: Callable[[int], str],
    limit: int = DEFAULT_PAGE_SIZE,
    offset: int = 0,
    dataset_ids: Optional[str] = None,
    product_names: Optional[List[str]] = None,
    bbox: Optional[Tuple[float, float, float, float]] = None,
    intersects: Optional[BaseGeometry] = None,
    time: Optional[Tuple[datetime, datetime]] = None,
    full_information: bool = False,
    order: ItemSort = ItemSort.DEFAULT_SORT,
    include_total_count: bool = False,
    use_post_request: bool = False,
    query: Optional[dict] = None,
    fields: Optional[dict] = None,
    sortby: Optional[List[dict]] = None,
    filter_cql: Optional[dict] = None,
) -> ItemCollection:
    """
    Perform a search, returning a FeatureCollection of stac Item results.

    :param get_next_url: A function that calculates a page url for the given offset.
    """
    offset = offset or 0
    items = list(
        _model.STORE.search_items(
            product_names=product_names,
            time=time,
            bbox=bbox,
            limit=limit + 1,
            dataset_ids=dataset_ids,
            intersects=intersects,
            offset=offset,
            full_dataset=full_information,
            order=order,
        )
    )
    returned = items[:limit]
    there_are_more = len(items) == limit + 1

    page = 0
    if limit != 0:
        page = offset // limit
    extra_properties = {
        "links": [],
        # Stac standard
        "numberReturned": len(returned),
        # Compatibility with older implementation. Was removed from stac-api standard.
        # (page numbers + limits are not ideal as they prevent some big db optimisations.)
        "context": {
            "page": page,
            "limit": limit,
            "returned": len(returned),
        },
    }
    if include_total_count:
        count_matching = _model.STORE.get_count(
            product_names=product_names, time=time, bbox=bbox, dataset_ids=dataset_ids
        )
        extra_properties["numberMatched"] = count_matching
        extra_properties["context"]["matched"] = count_matching

    items = [as_stac_item(f) for f in returned]
    items = _handle_query_extension(items, query) if query else items
    items = _handle_filter_extension(items, filter_cql) if filter_cql else items
    items = _handle_sortby_extension(items, sortby) if sortby else items
    items = _handle_fields_extension(items, fields) if fields else items

    result = ItemCollection(items, extra_fields=extra_properties)

    if there_are_more:
        next_link = {
            "rel": "next",
            "title": "Next page of Items",
            "type": "application/geo+json",
        }
        if use_post_request:
            next_link.update(
                {
                    "method": "POST",
                    "merge": True,
                    # Unlike GET requests, we can tell them to repeat their same request args
                    # themselves.
                    #
                    # Same URL:
                    "href": flask.request.url,
                    # ... with a new offset.
                    "body": {
                        "_o": offset + limit,
                    },
                }
            )
        else:
            # Otherwise, let the route create the next url.
            next_link.update(
                {
                    "method": "GET",
                    "href": get_next_url(offset + limit),
                }
            )

        result.extra_fields["links"].append(next_link)

    return result


# Response helpers


def _stac_collection(collection: str) -> Collection:
    summary = _model.get_product_summary(collection)
    try:
        dataset_type = _model.STORE.get_dataset_type(collection)
    except KeyError:
        abort(404, f"Unknown collection {collection!r}")

    all_time_summary = _model.get_time_summary(collection)

    begin, end = (
        (summary.time_earliest, summary.time_latest) if summary else (None, None)
    )
    footprint = all_time_summary.footprint_wgs84
    if "title" in dataset_type.definition.get("metadata"):
        title = dataset_type.definition.get("metadata")["title"]
    else:
        title = summary.name
    stac_collection = Collection(
        id=summary.name,
        title=title,
        license=_utils.product_license(dataset_type),
        description=dataset_type.definition.get("description"),
        providers=[],
        extent=Extent(
            pystac.SpatialExtent(
                bboxes=[footprint.bounds if footprint else [-180.0, -90.0, 180.0, 90.0]]
            ),
            temporal=pystac.TemporalExtent(
                intervals=[
                    [
                        utc(begin) if begin else None,
                        utc(end) if end else None,
                    ]
                ]
            ),
        ),
    )
    stac_collection.set_root(root_catalog())

    stac_collection.links.extend(
        [
            Link(rel="self", target=request.url),
            Link(
                rel="items",
                target=url_for(".collection_items", collection=collection),
            ),
            Link(
                rel="http://www.opengis.net/def/rel/ogc/1.0/queryables",
                target=url_for(".collection_queryables", collection=collection),
            ),
        ]
    )
    if all_time_summary.timeline_dataset_counts:
        stac_collection.links.extend(
            Link(
                rel="child",
                target=url_for(
                    ".collection_month",
                    collection=collection,
                    year=date.year,
                    month=date.month,
                ),
            )
            for date, count in all_time_summary.timeline_dataset_counts.items()
            if count > 0
        )
    return stac_collection


def _stac_response(
    doc: Union[STACObject, ItemCollection], content_type="application/json"
) -> flask.Response:
    """Return a stac document as the flask response"""
    if isinstance(doc, STACObject):
        doc.set_root(root_catalog())
    return _utils.as_json(
        doc.to_dict(),
        content_type=content_type,
    )


def _geojson_stac_response(doc: Union[STACObject, ItemCollection]) -> flask.Response:
    """Return a stac item"""
    return _stac_response(doc, content_type="application/geo+json")


# Root setup


def stac_endpoint_information() -> Dict:
    config = _model.app.config
    o = {
        "id": config.get("STAC_ENDPOINT_ID", "odc-explorer"),
        "title": config.get("STAC_ENDPOINT_TITLE", "Default ODC Explorer instance"),
    }
    description = config.get(
        "STAC_ENDPOINT_DESCRIPTION",
        "Configure stac endpoint information in your Explorer `settings.env.py` file",
    )
    if description:
        o["description"] = description
    return o


def root_catalog():
    c = Catalog(
        **stac_endpoint_information(),
    )
    c.set_self_href(url_for(".root"))
    return c


##########################
# ENDPOINTS
##########################


@bp.route("", strict_slashes=False)
def root():
    """
    The root stac page links to each collection (product) catalog
    """
    c = root_catalog()
    c.links.extend(
        [
            Link(
                title="Collections",
                # description="All product collections",
                rel="children",
                media_type="application/json",
                target=url_for(".collections"),
            ),
            Link(
                title="Arrivals",
                # description="Most recently added items",
                rel="child",
                media_type="application/json",
                target=url_for(".arrivals"),
            ),
            Link(
                title="Item Search",
                rel="search",
                media_type="application/json",
                target=url_for(".stac_search"),
            ),
            Link(
                title="Queryables",
                rel="http://www.opengis.net/def/rel/ogc/1.0/queryables",
                media_type="application/json",
                target=url_for(".queryables"),
            ),
            # Individual Product Collections
            *(
                Link(
                    title=product.name,
                    # description=product.definition.get("description"),
                    rel="child",
                    media_type="application/json",
                    target=url_for(".collection", collection=product.name),
                )
                for product, product_summary in _model.get_products_with_summaries()
            ),
        ]
    )
    conformance_classes = [
        "http://www.opengis.net/spec/ogcapi-features-1/1.0/conf/core",
        "http://www.opengis.net/spec/ogcapi-features-1/1.0/conf/geojson",
        "http://www.opengis.net/spec/ogcapi-features-1/1.0/conf/oas30",
        "https://api.stacspec.org/v1.0.0-rc.1/core",
        "https://api.stacspec.org/v1.0.0-rc.1/item-search",
        "https://api.stacspec.org/v1.0.0-rc.1/ogcapi-features",
        "https://api.stacspec.org/v1.0.0-rc.1/item-search#query",
        "https://api.stacspec.org/v1.0.0-rc.1/item-search#fields",
        "https://api.stacspec.org/v1.0.0-rc.1/item-search#sort",
        "https://api.stacspec.org/v1.0.0-rc.1/item-search#filter",
        "http://www.opengis.net/spec/cql2/1.0/conf/cql2-text",
        "http://www.opengis.net/spec/cql2/1.0/conf/cql2-json",
        "http://www.opengis.net/spec/cql2/1.0/conf/basic-cql2",
        "http://www.opengis.net/spec/ogcapi-features-3/1.0/conf/filter",
        "https://api.stacspec.org/v1.0.0-rc.1/collections",
    ]
    c.extra_fields = {"conformsTo": conformance_classes}

    return _stac_response(c)


@bp.route("/search", methods=["GET", "POST"])
def stac_search():
    """
    Search api for stac items.
    """
    if request.method == "GET":
        args = request.args
    else:
        args = TypeConversionDict(request.get_json())

    products = args.get("collections", default=[], type=_array_arg)

    if "collection" in args:
        products.append(args.get("collection"))
    # Fallback for legacy 'product' argument
    elif "product" in args:
        products.append(args.get("product"))

    return _geojson_stac_response(
        _handle_search_request(request.method, args, products)
    )


# Collections


@bp.route("/collections")
def collections():
    """
    This is like the root "/", but has full information for each collection in
     an array (instead of just a link to each collection).
    """
    return _utils.as_json(
        {
            "links": [
                {"rel": "self", "type": "application/json", "href": request.url},
                {"rel": "root", "type": "application/json", "href": url_for(".root")},
                {"rel": "parent", "type": "application/json", "href": url_for(".root")},
            ],
            "collections": [
                # TODO: This has a root link, right?
                _stac_collection(product.name).to_dict()
                for product, product_summary in _model.get_products_with_summaries()
            ],
        }
    )


@bp.route("/queryables")
def queryables():
    """
    Define what terms are available for use when writing filter expressions for the entire catalog
    Part of basic CQL2 conformance for stac-api filter implementation.
    See: https://github.com/stac-api-extensions/filter#queryables
    """
    return _utils.as_json(
        {
            "$schema": "http://json-schema.org/draft-07/schema#",
            "$id": flask.request.base_url,
            "type": "object",
            "title": "",
            "properties": {
                "id": {
                    "title": "Item ID",
                    "description": "Item identifier",
                    "$ref": "https://schemas.stacspec.org/v1.0.0/item-spec/json-schema/"
                    "item.json#/definitions/core/allOf/2/properties/id",
                },
                "collection": {
                    "description": "Collection",
                    "$ref": "https://schemas.stacspec.org/v1.0.0/item-spec/json-schema/"
                    "item.json#/collection",
                },
                "geometry": {
                    "description": "Geometry",
                    "$ref": "https://schemas.stacspec.org/v1.0.0/item-spec/json-schema/item.json#/geometry",
                },
                "datetime": {
                    "description": "Datetime",
                    "$ref": "https://schemas.stacspec.org/v1.0.0/item-spec/json-schema/"
                    "datetime.json#/properties/datetime",
                },
            },
            "additionalProperties": True,
        }
    )


@bp.route("/collections/<collection>/queryables")
def collection_queryables(collection: str):
    """
    The queryables resources for a given collection (barebones implementation)
    """
    try:
        dataset_type = _model.STORE.get_dataset_type(collection)
    except KeyError:
        abort(404, f"Unknown collection {collection!r}")

    collection_title = dataset_type.definition.get("description")
    return _utils.as_json(
        {
            "$schema": "http://json-schema.org/draft-07/schema#",
            "$id": flask.request.base_url,
            "type": "object",
            "title": f"Queryables for {collection_title}",
            "properties": {
                "id": {
                    "title": "Item ID",
                    "description": "Item identifier",
                    "$ref": "https://schemas.stacspec.org/v1.0.0/item-spec/json-schema/"
                    "item.json#/definitions/core/allOf/2/properties/id",
                },
                "collection": {
                    "description": "Collection",
                    "$ref": "https://schemas.stacspec.org/v1.0.0/item-spec/json-schema/"
                    "item.json#/collection",
                },
                "geometry": {
                    "description": "Geometry",
                    "$ref": "https://schemas.stacspec.org/v1.0.0/item-spec/json-schema/item.json#/geometry",
                },
                "datetime": {
                    "description": "Datetime",
                    "$ref": "https://schemas.stacspec.org/v1.0.0/item-spec/json-schema/"
                    "datetime.json#/properties/datetime",
                },
            },
            "additionalProperties": True,
        }
    )


@bp.route("/collections/<collection>")
def collection(collection: str):
    """
    Overview of a WFS Collection (a datacube product)
    """
    return _stac_response(_stac_collection(collection))


@bp.route("/collections/<collection>/items")
def collection_items(collection: str):
    """
    We no longer have one 'items' link. Redirect them to a stac search that implements the
    same FeatureCollection result.
    """
    try:
        _model.STORE.get_dataset_type(collection)
    except KeyError:
        abort(404, f"Product {collection!r} not found")

    return flask.redirect(
        url_for(".stac_search", collection=collection, **request.args)
    )


@bp.route("/collections/<collection>/items/<uuid:dataset_id>")
def item(collection: str, dataset_id: str):
    dataset = _model.STORE.get_item(dataset_id)
    if not dataset:
        abort(404, f"No dataset found with id {dataset_id!r}")

    actual_product_name = dataset.product_name
    if collection != actual_product_name:
        # We're not doing a redirect as we don't want people to rely on wrong urls
        # (and we're unkind)
        actual_url = url_for(
            ".item",
            collection=actual_product_name,
            dataset_id=dataset_id,
        )
        abort(
            404,
            f"No such dataset in collection.\n"
            f"Perhaps you meant collection {actual_product_name}: {actual_url})",
        )

    return _geojson_stac_response(as_stac_item(dataset))


# Catalogs


@bp.route("/catalogs/<collection>/<int:year>-<int:month>")
def collection_month(collection: str, year: int, month: int):
    """ """
    all_time_summary = _model.get_time_summary(collection, year, month)
    if not all_time_summary:
        abort(404, f"No data for {collection!r} {year} {month}")

    request_args = request.args
    limit = request_args.get("limit", default=DEFAULT_CATALOG_SIZE, type=int)
    offset = request_args.get("_o", default=0, type=int)

    items = list(
        _model.STORE.search_items(
            product_names=[collection],
            time=_utils.as_time_range(year, month),
            limit=limit + 1,
            offset=offset,
            # We need the full datast to get dataset labels
            full_dataset=True,
        )
    )
    returned = items[:limit]
    there_are_more = len(items) == limit + 1

    optional_links: List[Link] = []
    if there_are_more:
        next_url = url_for(
            ".collection_month",
            collection=collection,
            year=year,
            month=month,
            _o=offset + limit,
        )
        optional_links.append(Link(rel="next", target=next_url))

    date = datetime(year, month, 1).date()
    c = Catalog(
        f"{collection}-{year}-{month}",
        description=f'{collection} for {date.strftime("%B %Y")}',
    )

    c.links.extend(
        [
            Link(rel="self", target=request.url),
            # dict(rel='parent', href= catalog?,
            # Each item.
            *(
                Link(
                    title=_utils.dataset_label(item_summary.odc_dataset),
                    rel="item",
                    target=url_for(
                        ".item",
                        collection=item_summary.product_name,
                        dataset_id=item_summary.dataset_id,
                    ),
                )
                for item_summary in items
            ),
            *optional_links,
        ]
    )

    # ????
    c.extra_fields["numberReturned"] = len(returned)
    c.extra_fields["numberMatched"] = all_time_summary.dataset_count

    return _stac_response(c)


@bp.route("/catalogs/arrivals")
def arrivals():
    """
    Virtual catalog of the items most recently indexed into this index
    """
    c = Catalog(
        id="arrivals",
        title="Dataset Arrivals",
        description="The most recently added Items to this index",
    )

    c.links.extend(
        [
            Link(rel="self", target=request.url),
            Link(
                rel="items",
                target=url_for(".arrivals_items"),
            ),
        ]
    )
    return _stac_response(c)


@bp.route("/catalogs/arrivals/items")
def arrivals_items():
    """
    Get the Items most recently indexed into this Open Data Cube instance.

    This returns a Stac FeatureCollection of complete Stac Items, with paging links.
    """
    limit = request.args.get("limit", default=DEFAULT_PAGE_SIZE, type=int)
    offset = request.args.get("_o", default=0, type=int)
    if limit > PAGE_SIZE_LIMIT:
        abort(
            400,
            f"Max page size is {PAGE_SIZE_LIMIT}. "
            f"Use the next links instead of a large limit.",
        )

    def next_page_url(next_offset):
        return url_for(
            ".arrivals_items",
            limit=limit,
            _o=next_offset,
        )

    return _geojson_stac_response(
        search_stac_items(
            limit=limit,
            offset=offset,
            get_next_url=next_page_url,
            full_information=True,
            order=ItemSort.RECENTLY_ADDED,
            include_total_count=False,
        )
    )


@bp.errorhandler(HTTPException)
def handle_exception(e):
    """Return JSON instead of HTML for HTTP errors."""
    response = e.get_response()
    response.data = json.dumps(
        {
            "code": e.code,
            "name": e.name,
            "description": e.description,
        }
    )
    response.content_type = "application/json"
    return response<|MERGE_RESOLUTION|>--- conflicted
+++ resolved
@@ -435,7 +435,6 @@
     if isinstance(arg, dict):
         return _dict_arg(arg)
     if isinstance(arg, str):
-<<<<<<< HEAD
         if arg.startswith("{"):
             return _dict_arg(arg)
         arg = arg.split(",")
@@ -484,10 +483,6 @@
     except ValueError:
         # else assume cql2-text and convert to json format
         return json.loads(to_cql2(parse_cql2_text(arg)))
-=======
-        arg = list(arg)
-    return [json.loads(a.replace("'", '"')) if isinstance(a, str) else a for a in arg]
->>>>>>> e0aa69f3
 
 
 # Search
