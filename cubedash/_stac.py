import json
import logging
import uuid
from datetime import datetime, timedelta
from datetime import time as dt_time
from functools import partial
from typing import Callable, Dict, List, Optional, Sequence, Tuple, Union

import flask
import pystac
from datacube.model import Dataset, Range
from datacube.utils import DocReader, parse_time
from dateutil.tz import tz
from eodatasets3 import serialise
from eodatasets3 import stac as eo3stac
from eodatasets3.model import AccessoryDoc, DatasetDoc, MeasurementDoc, ProductDoc
from eodatasets3.properties import Eo3Dict
from eodatasets3.utils import is_doc_eo3
from flask import abort, request
from pystac import Catalog, Collection, Extent, ItemCollection, Link, STACObject
from shapely.geometry import shape
from shapely.geometry.base import BaseGeometry
from toolz import dicttoolz
from werkzeug.datastructures import TypeConversionDict
from werkzeug.exceptions import BadRequest, HTTPException

from cubedash.summary._stores import DatasetItem

from . import _model, _utils
from .summary import ItemSort

_LOG = logging.getLogger(__name__)
bp = flask.Blueprint("stac", __name__, url_prefix="/stac")

PAGE_SIZE_LIMIT = _model.app.config.get("STAC_PAGE_SIZE_LIMIT", 1000)
DEFAULT_PAGE_SIZE = _model.app.config.get("STAC_DEFAULT_PAGE_SIZE", 20)
DEFAULT_CATALOG_SIZE = _model.app.config.get("STAC_DEFAULT_CATALOG_SIZE", 500)

# Should we force all URLs to include the full hostname?
FORCE_ABSOLUTE_LINKS = _model.app.config.get("STAC_ABSOLUTE_HREFS", True)

# Should searches return the full properties for every stac item by default?
# These searches are much slower we're forced us to use ODC's own metadata table.
DEFAULT_RETURN_FULL_ITEMS = _model.app.config.get(
    "STAC_DEFAULT_FULL_ITEM_INFORMATION", True
)

STAC_VERSION = "1.0.0"

ItemLike = Union[pystac.Item, dict]

############################
#  Helpers
############################


def dissoc_in(d: dict, key: str):
    # like dicttoolz.dissoc but with support for nested keys
    split = key.split(".")

    if len(split) > 1:  # if nested
        if dicttoolz.get_in(split, d) is not None:
            outer = dicttoolz.get_in(split[:-1], d)
            return dicttoolz.update_in(
                d=d,
                keys=split[:-1],
                func=lambda _: dicttoolz.dissoc(outer, split[-1]),  # noqa: B023
            )
    return dicttoolz.dissoc(d, key)


# Time-related


def utc(d: datetime):
    if d.tzinfo is None:
        return d.replace(tzinfo=tz.tzutc())
    return d.astimezone(tz.tzutc())


def _parse_time_range(time: str) -> Optional[Tuple[datetime, datetime]]:
    """
    >>> _parse_time_range('1986-04-16T01:12:16/2097-05-10T00:24:21')
    (datetime.datetime(1986, 4, 16, 1, 12, 16), datetime.datetime(2097, 5, 10, 0, 24, 21))
    >>> _parse_time_range('1986-04-16T01:12:16')
    (datetime.datetime(1986, 4, 16, 1, 12, 16), datetime.datetime(1986, 4, 16, 1, 12, 17))
    >>> # Time is optional:
    >>> _parse_time_range('2019-01-01/2019-01-01')
    (datetime.datetime(2019, 1, 1, 0, 0), datetime.datetime(2019, 1, 1, 0, 0))
    >>> _parse_time_range('1986-04-16')
    (datetime.datetime(1986, 4, 16, 0, 0), datetime.datetime(1986, 4, 17, 0, 0))
    >>> # Open ranges:
    >>> _parse_time_range('2019-01-01/..')[0]
    datetime.datetime(2019, 1, 1, 0, 0)
    >>> _parse_time_range('2019-01-01/..')[1] > datetime.now()
    True
    >>> _parse_time_range('../2019-01-01')
    (datetime.datetime(1971, 1, 1, 0, 0), datetime.datetime(2019, 1, 1, 0, 0))
    >>> # Unbounded time is the same as no time filter. ("None")
    >>> _parse_time_range('../..')
    >>>
    """
    time_period = time.split("/")
    if len(time_period) == 2:
        start, end = time_period
        if start == "..":
            start = datetime(1971, 1, 1, 0, 0)
        elif end == "..":
            end = datetime.now() + timedelta(days=2)
        # Were they both open? Treat it as no date filter.
        if end == "..":
            return None

        return parse_time(start), parse_time(end)
    elif len(time_period) == 1:
        t: datetime = parse_time(time_period[0])
        if t.time() == dt_time():
            return t, t + timedelta(days=1)
        else:
            return t, t + timedelta(seconds=1)


def _unparse_time_range(time: Tuple[datetime, datetime]) -> str:
    """
    >>> _unparse_time_range((
    ...     datetime(1986, 4, 16, 1, 12, 16),
    ...     datetime(2097, 5, 10, 0, 24, 21)
    ... ))
    '1986-04-16T01:12:16/2097-05-10T00:24:21'
    """
    start_time, end_time = time
    return f"{start_time.isoformat()}/{end_time.isoformat()}"


# URL-related


def url_for(*args, **kwargs):
    if FORCE_ABSOLUTE_LINKS:
        kwargs["_external"] = True
    return flask.url_for(*args, **kwargs)


def _pick_remote_uri(uris: Sequence[str]) -> Optional[int]:
    """
    Return the offset of the first uri with a remote path, if any.
    """
    for i, uri in enumerate(uris):
        scheme, *_ = uri.split(":")
        if scheme in ("https", "http", "ftp", "s3", "gfs"):
            return i
    return None


# Conversions


def _band_to_measurement(band: Dict, dataset_location: str) -> MeasurementDoc:
    """Create EO3 measurement from an EO1 band dict"""
    return MeasurementDoc(
        path=band.get("path"),
        band=band.get("band"),
        layer=band.get("layer"),
        name=band.get("name"),
        alias=band.get("label"),
    )


def as_stac_item(dataset: DatasetItem) -> pystac.Item:
    """
    Get a dict corresponding to a stac item
    """
    ds: Dataset = dataset.odc_dataset

    if ds is not None and is_doc_eo3(ds.metadata_doc):
        dataset_doc = serialise.from_doc(ds.metadata_doc, skip_validation=True)
        dataset_doc.locations = ds.uris

        # Geometry is optional in eo3, and needs to be calculated from grids if missing.
        # We can use ODC's own calculation that happens on index.
        if dataset_doc.geometry is None:
            fallback_extent = ds.extent
            if fallback_extent is not None:
                dataset_doc.geometry = fallback_extent.geom
                dataset_doc.crs = str(ds.crs)

        if ds.sources:
            dataset_doc.lineage = {classifier: [d.id] for classifier, d in ds.sources}
        # Does ODC still put legacy lineage into indexed documents?
        elif ("source_datasets" in dataset_doc.lineage) and len(
            dataset_doc.lineage
        ) == 1:
            # From old to new lineage type.
            dataset_doc.lineage = {
                classifier: [dataset["id"]]
                for classifier, dataset in dataset_doc.lineage["source_datasets"]
            }

    else:
        # eo1 to eo3

        dataset_doc = DatasetDoc(
            id=dataset.dataset_id,
            # Filled-in below.
            label=None,
            product=ProductDoc(dataset.product_name),
            locations=ds.uris if ds is not None else None,
            crs=str(dataset.geometry.crs) if dataset.geometry is not None else None,
            geometry=dataset.geometry.geom if dataset.geometry is not None else None,
            grids=None,
            # TODO: Convert these from stac to eo3
            properties=Eo3Dict(
                {
                    "datetime": utc(dataset.center_time),
                    **(dict(_build_properties(ds.metadata)) if ds else {}),
                    "odc:processing_datetime": utc(dataset.creation_time),
                }
            ),
            measurements=(
                {
                    name: _band_to_measurement(
                        b,
                        dataset_location=(
                            ds.uris[0] if ds is not None and ds.uris else None
                        ),
                    )
                    for name, b in ds.measurements.items()
                }
                if ds is not None
                else {}
            ),
            accessories=(
                _accessories_from_eo1(ds.metadata_doc) if ds is not None else {}
            ),
            # TODO: Fill in lineage. The datacube API only gives us full datasets, which is
            #       expensive. We only need a list of IDs here.
            lineage={},
        )

    if dataset_doc.label is None and ds is not None:
        dataset_doc.label = _utils.dataset_label(ds)

    item = eo3stac.to_pystac_item(
        dataset=dataset_doc,
        stac_item_destination_url=url_for(
            ".item",
            collection=dataset.product_name,
            dataset_id=dataset.dataset_id,
        ),
        odc_dataset_metadata_url=url_for("dataset.raw_doc", id_=dataset.dataset_id),
        explorer_base_url=url_for("default_redirect"),
    )

    # Add the region code that Explorer inferred.
    # (Explorer's region codes predate ODC's and support
    #  many more products.
    item.properties["cubedash:region_code"] = dataset.region_code

    # add canonical ref pointing to the JSON file on s3
    if ds is not None and ds.uris:
        media_type = "application/json" if ds.uris[0].endswith("json") else "text/yaml"
        item.links.append(
            Link(
                rel="canonical",
                media_type=media_type,
                target=_utils.as_resolved_remote_url(None, ds.uris[0]),
            )
        )

    return item


def _accessories_from_eo1(metadata_doc: Dict) -> Dict[str, AccessoryDoc]:
    """Create and EO3 accessories section from an EO1 document"""
    accessories = {}

    # Browse image -> thumbnail
    if "browse" in metadata_doc:
        for name, browse in metadata_doc["browse"].items():
            accessories[f"thumbnail:{name}"] = AccessoryDoc(
                path=browse["path"], name=name
            )

    # Checksum
    if "checksum_path" in metadata_doc:
        accessories["checksum:sha1"] = AccessoryDoc(
            path=metadata_doc["checksum_path"], name="checksum:sha1"
        )
    return accessories


def field_platform(key, value):
    yield "eo:platform", value.lower().replace("_", "-")


def field_instrument(key, value):
    yield "eo:instrument", value


def field_path_row(key, value):
    # Path/Row fields are ranges in datacube but 99% of the time
    # they are a single value
    # (they are ranges in telemetry products)
    # Stac doesn't accept a range here, so we'll skip it in those products,
    # but we can handle the 99% case when lower==higher.
    if key == "sat_path":
        kind = "landsat:wrs_path"
    elif key == "sat_row":
        kind = "landsat:wrs_row"
    else:
        raise ValueError(f"Path/row kind {key!r}")

    # If there's only one value in the range, return it.
    if isinstance(value, Range):
        if value.end is None or value.begin == value.end:
            # Standard stac
            yield kind, int(value.begin)
        else:
            # Our questionable output. Only present in telemetry products?
            yield f"odc:{key}", [value.begin, value.end]


# Other Property examples:
# collection	"landsat-8-l1"
# eo:gsd	15
# eo:platform	"landsat-8"
# eo:instrument	"OLI_TIRS"
# eo:off_nadir	0
# datetime	"2019-02-12T19:26:08.449265+00:00"
# eo:sun_azimuth	-172.29462212
# eo:sun_elevation	-6.62176054
# eo:cloud_cover	-1
# eo:row	"135"
# eo:column	"044"
# landsat:product_id	"LC08_L1GT_044135_20190212_20190212_01_RT"
# landsat:scene_id	"LC80441352019043LGN00"
# landsat:processing_level	"L1GT"
# landsat:tier	"RT"

_STAC_PROPERTY_MAP = {
    "platform": field_platform,
    "instrument": field_instrument,
    # "measurements": field_bands,
    "sat_path": field_path_row,
    "sat_row": field_path_row,
}


def _build_properties(d: DocReader):
    for key, val in d.fields.items():
        if val is None:
            continue
        converter = _STAC_PROPERTY_MAP.get(key)
        if converter:
            yield from converter(key, val)


# Search arguments


<<<<<<< HEAD
=======
def _remove_prefixes(arg: str):
    # remove potential 'item.', 'properties.', or 'item.properties.' prefixes for ease of handling
    arg = arg.replace("item.", "")
    arg = arg.replace("properties.", "")
    return arg


>>>>>>> 5b93679b
def _array_arg(
    arg: Union[str, List[Union[str, float]]], expect_type=str, expect_size=None
) -> List:
    """
    Parse an argument that should be a simple list.
    """
    if isinstance(arg, list):
        return arg

    # Make invalid arguments loud. The default ValueError behaviour is to quietly forget the param.
    try:
        if not isinstance(arg, str):
            raise ValueError
        arg = arg.strip()
        # Legacy json-like format. This is what sat-api seems to do too.
        if arg.startswith("["):
            value = json.loads(arg)
        else:
            # Otherwise OpenAPI non-exploded form style.
            # Eg. "1, 2, 3" or "string1,string2" or "string1"
            args = [a.strip() for a in arg.split(",")]
            value = [expect_type(a.strip()) for a in args if a]
    except ValueError:
        raise BadRequest(
            f"Invalid argument syntax. Expected comma-separated list, got: {arg!r}"
        )

    if not isinstance(value, list):
        raise BadRequest(f"Invalid argument syntax. Expected json list, got: {value!r}")

    if expect_size is not None and len(value) != expect_size:
        raise BadRequest(
            f"Expected size {expect_size}, got {len(value)} elements in {arg!r}"
        )

    return value


def _geojson_arg(arg: dict) -> BaseGeometry:
    if not isinstance(arg, dict):
        raise BadRequest(
            "The 'intersects' argument must be a JSON object (and sent over a POST request)"
        )

    try:
        return shape(arg)
    except ValueError:
        raise BadRequest("The 'intersects' argument must be valid GeoJSON geometry.")


def _bool_argument(s: Union[str, bool]):
    """
    Parse an argument that should be a bool
    """
    if isinstance(s, bool):
        return s
    # Copying FastAPI booleans:
    # https://fastapi.tiangolo.com/tutorial/query-params
    return s.strip().lower() in ("1", "true", "on", "yes")


def _dict_arg(arg: Union[str, dict]):
    """
    Parse stac extension arguments as dicts
    """
    if isinstance(arg, str):
        arg = json.loads(arg.replace("'", '"'))
    return arg


def _field_arg(arg: Union[str, list, dict]) -> dict[str, list[str]]:
    """
    Parse field argument into a dict
    """
    if isinstance(arg, dict):
        return _dict_arg(arg)
    if isinstance(arg, str):
        if arg.startswith("{"):
            return _dict_arg(arg)
        arg = arg.split(",")
    if isinstance(arg, list):
        include = []
        exclude = []
        for a in arg:
            if a.startswith("-"):
                exclude.append(a[1:])
            else:
                # account for '+' showing up as a space if not encoded
                include.append(a[1:] if a.startswith("+") else a.strip())
        return {"include": include, "exclude": exclude}


def _sort_arg(arg: Union[str, list]) -> list[dict]:
    """
    Parse sortby argument into a list of dicts
    """

    def _format(val: str) -> dict[str, str]:
        val = _remove_prefixes(val)
        if val.startswith("-"):
            return {"field": val[1:], "direction": "desc"}
        if val.startswith("+"):
            return {"field": val[1:], "direction": "asc"}
        # default is ascending
        return {"field": val.strip(), "direction": "asc"}

    if isinstance(arg, str):
        arg = arg.split(",")
    if len(arg):
        if isinstance(arg[0], str):
            return [_format(a) for a in arg]
        if isinstance(arg[0], dict):
            for a in arg:
                a["field"] = _remove_prefixes(a["field"])

    return arg


def _filter_arg(arg: Union[str, dict]) -> str:
    # convert dict to arg to more easily remove prefixes
    if isinstance(arg, dict):
        arg = json.dumps(arg)
    return _remove_prefixes(arg)


def _validate_filter(filter_lang: str, cql: str):
    # check filter-lang and actual cql format are aligned
    is_json = True
    try:
        json.loads(cql)
    except json.decoder.JSONDecodeError:
        is_json = False

    if filter_lang == "cql2-text" and is_json:
        abort(400, "Expected filter to be cql2-text, but received cql2-json")
    if filter_lang == "cql2-json" and not is_json:
        abort(400, "Expected filter to be cql2-json, but received cql2-text")


# Search


def _handle_search_request(
    method: str,
    request_args: TypeConversionDict,
    product_names: List[str],
    include_total_count: bool = True,
) -> ItemCollection:
    bbox = request_args.get(
        "bbox", type=partial(_array_arg, expect_size=4, expect_type=float)
    )

    # Stac-api <=0.7.0 used 'time', later versions use 'datetime'
    time = request_args.get("datetime") or request_args.get("time")

    limit = request_args.get("limit", default=DEFAULT_PAGE_SIZE, type=int)
    ids = request_args.get(
        "ids", default=None, type=partial(_array_arg, expect_type=uuid.UUID)
    )

    offset = request_args.get("_o", default=0, type=int)

    # Request the full Item information. This forces us to go to the
    # ODC dataset table for every record, which can be extremely slow.
    full_information = request_args.get(
        "_full", default=DEFAULT_RETURN_FULL_ITEMS, type=_bool_argument
    )

    intersects = request_args.get("intersects", default=None, type=_geojson_arg)

    fields = request_args.get("fields", default=None, type=_field_arg)

    sortby = request_args.get("sortby", default=None, type=_sort_arg)
    # not sure if there's a neater way to check sortable attribute type in _stores
    # but the handling logic (i.e. 400 status code) would still need to live in here
    if sortby:
        for s in sortby:
            field = s.get("field")
            if field in [
                "type",
                "stac_version",
                "properties",
                "geometry",
                "links",
                "assets",
                "bbox",
                "stac_extensions",
            ]:
                abort(
                    400,
                    f"Cannot sort by {field}. "
                    "Only 'id', 'collection', and Item properties can be used to sort results.",
                )

    filter_lang = request_args.get("filter-lang", default=None, type=str)
    filter_cql = request_args.get("filter", default=None, type=_filter_arg)
    filter_crs = request_args.get("filter-crs", default=None)
    if filter_crs and filter_crs != "https://www.opengis.net/def/crs/OGC/1.3/CRS84":
        abort(
            400,
            "filter-crs only accepts 'https://www.opengis.net/def/crs/OGC/1.3/CRS84' as a valid value.",
        )
    if filter_lang is None and filter_cql is not None:
        # If undefined, defaults to cql2-text for a GET request and cql2-json for a POST request.
        if method == "GET":
            filter_lang = "cql2-text"
        else:
            filter_lang = "cql2-json"
    if filter_cql:
        _validate_filter(filter_lang, filter_cql)

    if limit > PAGE_SIZE_LIMIT:
        abort(
            400,
            f"Max page size is {PAGE_SIZE_LIMIT}. "
            f"Use the next links instead of a large limit.",
        )

    if bbox is not None and len(bbox) != 4:
        abort(400, "Expected bbox of size 4. [min lon, min lat, max long, max lat]")

    if time is not None:
        time = _parse_time_range(time)

    def next_page_url(next_offset):
        return url_for(
            ".stac_search",
            collections=",".join(product_names),
            bbox="{},{},{},{}".format(*bbox) if bbox else None,
            time=_unparse_time_range(time) if time else None,
            ids=",".join(map(str, ids)) if ids else None,
            limit=limit,
            _o=next_offset,
            _full=full_information,
            intersects=intersects,
            fields=fields,
            sortby=sortby,
            # so that it doesn't get named 'filter_lang'
            **{"filter-lang": filter_lang},
            filter=filter_cql,
        )

    feature_collection = search_stac_items(
        product_names=product_names,
        bbox=bbox,
        time=time,
        dataset_ids=ids,
        limit=limit,
        offset=offset,
        intersects=intersects,
        # The /stac/search api only supports intersects over post requests.
        use_post_request=method == "POST" or intersects is not None,
        get_next_url=next_page_url,
        full_information=full_information,
        include_total_count=include_total_count,
        fields=fields,
        sortby=sortby,
        filter_lang=filter_lang,
        filter_cql=filter_cql,
    )

    feature_collection.extra_fields["links"].extend(
        (
            dict(
                href=url_for(".stac_search"),
                rel="search",
                title="Search",
                type="application/geo+json",
                method="GET",
            ),
            dict(
                href=url_for(".stac_search"),
                rel="search",
                title="Search",
                type="application/geo+json",
                method="POST",
            ),
        )
    )
    return feature_collection


# Item search extensions


def _get_property(prop: str, item: ItemLike, no_default=False):
    """So that we don't have to keep using this bulky expression"""
    if isinstance(item, pystac.Item):
        item = item.to_dict()
    return dicttoolz.get_in(prop.split("."), item, no_default=no_default)


def _handle_fields_extension(items: List[ItemLike], fields: dict) -> List[ItemLike]:
    """
    Implementation of fields extension (https://github.com/stac-api-extensions/fields/blob/main/README.md)
    This implementation differs slightly from the documented semantics in that the default fields will always
    be included regardless of `include` or `exclude` values so as to ensure valid stac items.

    fields = {'include': [...], 'exclude': [...]}
    """
    res = []

    for item in items:
        # minimum fields needed for a valid stac item
        default_fields = [
            "id",
            "type",
            "geometry",
            "bbox",
            "links",
            "assets",
            "stac_version",
            # while not necessary for a valid stac item, we still want them included
            "stac_extensions",
            "collection",
        ]

        # datetime is one of the default fields, but might be included as start_datetime/end_datetime instead
        if _get_property("properties.start_datetime", item) is None:
            dt_field = ["properties.start_datetime", "properties.end_datetime"]
        else:
            dt_field = ["properties.datetime"]

        try:
            # if 'include' is present at all, start with default fields to add to or extract from
            include = fields["include"]
            if include is None:
                include = []

            filtered_item = {k: _get_property(k, item) for k in default_fields}
            # handle datetime separately due to nested keys
            for f in dt_field:
                filtered_item = dicttoolz.assoc_in(
                    filtered_item, f.split("."), _get_property(f, item)
                )
        except KeyError:
            # if 'include' wasn't provided, remove 'exclude' fields from set of all available fields
            filtered_item = item.to_dict()
            include = []

        # add datetime field names to list of defaults for easy access
        default_fields.extend(dt_field)
        include = list(set(include + default_fields))

        for exc in fields.get("exclude", []):
            if exc not in default_fields:
                filtered_item = dissoc_in(filtered_item, exc)

        # include takes precedence over exclude, plus account for a nested field of an excluded field
        for inc in include:
            # we don't want to insert None values if a field doesn't exist, but we also don't want to error
            try:
                filtered_item = dicttoolz.update_in(
                    d=filtered_item,
                    keys=inc.split("."),
                    func=lambda _: _get_property(
                        inc,
                        item,
                        no_default=True,  # noqa: B023
                    ),
                )
            except KeyError:
                continue

        res.append(filtered_item)

    return res


def search_stac_items(
    get_next_url: Callable[[int], str],
    limit: int = DEFAULT_PAGE_SIZE,
    offset: int = 0,
    dataset_ids: Optional[str] = None,
    product_names: Optional[List[str]] = None,
    bbox: Optional[Tuple[float, float, float, float]] = None,
    intersects: Optional[BaseGeometry] = None,
    time: Optional[Tuple[datetime, datetime]] = None,
    full_information: bool = False,
    order: ItemSort = ItemSort.DEFAULT_SORT,
    include_total_count: bool = False,
    use_post_request: bool = False,
    fields: Optional[dict] = None,
    sortby: Optional[List[dict]] = None,
    filter_lang: Optional[str] = None,
    filter_cql: Optional[str | dict] = None,
) -> ItemCollection:
    """
    Perform a search, returning a FeatureCollection of stac Item results.

    :param get_next_url: A function that calculates a page url for the given offset.
    """
    offset = offset or 0
    if sortby is not None:
        order = sortby
    items = list(
        _model.STORE.search_items(
            product_names=product_names,
            time=time,
            bbox=bbox,
            limit=limit + 1,
            dataset_ids=dataset_ids,
            intersects=intersects,
            offset=offset,
            full_dataset=full_information,
            filter_lang=filter_lang,
            filter_cql=filter_cql,
            order=order,
        )
    )
    returned = items[:limit]
    there_are_more = len(items) == limit + 1

    page = 0
    if limit != 0:
        page = offset // limit
    extra_properties = dict(
        links=[],
        # Stac standard
        numberReturned=len(returned),
        # Compatibility with older implementation. Was removed from stac-api standard.
        # (page numbers + limits are not ideal as they prevent some big db optimisations.)
        context=dict(
            page=page,
            limit=limit,
            returned=len(returned),
        ),
    )
    if include_total_count:
        count_matching = _model.STORE.get_count(
            product_names=product_names,
            time=time,
            bbox=bbox,
            intersects=intersects,
            dataset_ids=dataset_ids,
            filter_lang=filter_lang,
            filter_cql=filter_cql,
        )
        extra_properties["numberMatched"] = count_matching
        extra_properties["context"]["matched"] = count_matching

    items = [as_stac_item(f) for f in returned]
    items = _handle_fields_extension(items, fields) if fields else items

    result = ItemCollection(items, extra_fields=extra_properties)

    if there_are_more:
        next_link = dict(
            rel="next",
            title="Next page of Items",
            type="application/geo+json",
        )
        if use_post_request:
            next_link.update(
                dict(
                    method="POST",
                    merge=True,
                    # Unlike GET requests, we can tell them to repeat their same request args
                    # themselves.
                    #
                    # Same URL:
                    href=flask.request.url,
                    # ... with a new offset.
                    body=dict(
                        _o=offset + limit,
                    ),
                )
            )
        else:
            # Otherwise, let the route create the next url.
            next_link.update(
                dict(
                    method="GET",
                    href=get_next_url(offset + limit),
                )
            )

        result.extra_fields["links"].append(next_link)

    return result


# Response helpers


def _stac_collection(collection: str) -> Collection:
    summary = _model.get_product_summary(collection)
    try:
        dataset_type = _model.STORE.get_dataset_type(collection)
    except KeyError:
        abort(404, f"Unknown collection {collection!r}")

    all_time_summary = _model.get_time_summary(collection)

    begin, end = (
        (summary.time_earliest, summary.time_latest) if summary else (None, None)
    )
    footprint = all_time_summary.footprint_wgs84
    if "title" in dataset_type.definition.get("metadata"):
        title = dataset_type.definition.get("metadata")["title"]
    else:
        title = summary.name
    stac_collection = Collection(
        id=summary.name,
        title=title,
        license=_utils.product_license(dataset_type),
        description=dataset_type.definition.get("description"),
        providers=[],
        extent=Extent(
            pystac.SpatialExtent(
                bboxes=[footprint.bounds if footprint else [-180.0, -90.0, 180.0, 90.0]]
            ),
            temporal=pystac.TemporalExtent(
                intervals=[
                    [
                        utc(begin) if begin else None,
                        utc(end) if end else None,
                    ]
                ]
            ),
        ),
    )
    stac_collection.set_root(root_catalog())

    stac_collection.links.extend(
        [
            Link(rel="self", target=request.url),
            Link(
                rel="items",
                target=url_for(".collection_items", collection=collection),
            ),
            Link(
                rel="http://www.opengis.net/def/rel/ogc/1.0/queryables",
                target=url_for(".collection_queryables", collection=collection),
            ),
        ]
    )
    if all_time_summary.timeline_dataset_counts:
        stac_collection.links.extend(
            Link(
                rel="child",
                target=url_for(
                    ".collection_month",
                    collection=collection,
                    year=date.year,
                    month=date.month,
                ),
            )
            for date, count in all_time_summary.timeline_dataset_counts.items()
            if count > 0
        )
    return stac_collection


def _stac_response(
    doc: Union[STACObject, ItemCollection], content_type="application/json"
) -> flask.Response:
    """Return a stac document as the flask response"""
    if isinstance(doc, STACObject):
        doc.set_root(root_catalog())
    return _utils.as_json(
        doc.to_dict(),
        content_type=content_type,
    )


def _geojson_stac_response(doc: Union[STACObject, ItemCollection]) -> flask.Response:
    """Return a stac item"""
    return _stac_response(doc, content_type="application/geo+json")


# Root setup


def stac_endpoint_information() -> Dict:
    config = _model.app.config
    o = dict(
        id=config.get("STAC_ENDPOINT_ID", "odc-explorer"),
        title=config.get("STAC_ENDPOINT_TITLE", "Default ODC Explorer instance"),
    )
    description = config.get(
        "STAC_ENDPOINT_DESCRIPTION",
        "Configure stac endpoint information in your Explorer `settings.env.py` file",
    )
    if description:
        o["description"] = description
    return o


def root_catalog():
    c = Catalog(
        **stac_endpoint_information(),
    )
    c.set_self_href(url_for(".root"))
    return c


##########################
# ENDPOINTS
##########################


@bp.route("", strict_slashes=False)
def root():
    """
    The root stac page links to each collection (product) catalog
    """
    c = root_catalog()
    c.links.extend(
        [
            Link(
                title="Collections",
                # description="All product collections",
                rel="children",
                media_type="application/json",
                target=url_for(".collections"),
            ),
            Link(
                title="Arrivals",
                # description="Most recently added items",
                rel="child",
                media_type="application/json",
                target=url_for(".arrivals"),
            ),
            Link(
                title="Item Search",
                rel="search",
                media_type="application/json",
                target=url_for(".stac_search"),
            ),
            Link(
                title="Queryables",
                rel="http://www.opengis.net/def/rel/ogc/1.0/queryables",
                media_type="application/json",
                target=url_for(".queryables"),
            ),
            # Individual Product Collections
            *(
                Link(
                    title=product.name,
                    # description=product.definition.get("description"),
                    rel="child",
                    media_type="application/json",
                    target=url_for(".collection", collection=product.name),
                )
                for product, product_summary in _model.get_products_with_summaries()
            ),
        ]
    )
    conformance_classes = [
        "http://www.opengis.net/spec/ogcapi-features-1/1.0/conf/core",
        "http://www.opengis.net/spec/ogcapi-features-1/1.0/conf/geojson",
        "http://www.opengis.net/spec/ogcapi-features-1/1.0/conf/oas30",
        "https://api.stacspec.org/v1.0.0-rc.1/core",
        "https://api.stacspec.org/v1.0.0-rc.1/item-search",
        "https://api.stacspec.org/v1.0.0-rc.1/ogcapi-features",
        "https://api.stacspec.org/v1.0.0-rc.1/item-search#fields",
        "https://api.stacspec.org/v1.0.0-rc.1/item-search#sort",
        "https://api.stacspec.org/v1.0.0-rc.1/item-search#filter",
        "http://www.opengis.net/spec/cql2/1.0/conf/cql2-text",
        "http://www.opengis.net/spec/cql2/1.0/conf/cql2-json",
        "http://www.opengis.net/spec/cql2/1.0/conf/basic-cql2",
        "http://www.opengis.net/spec/cql2/1.0/conf/advanced-comparison-operators",
        "http://www.opengis.net/spec/cql2/1.0/conf/spatial-operators",
        "http://www.opengis.net/spec/ogcapi-features-3/1.0/conf/filter",
        "https://api.stacspec.org/v1.0.0-rc.1/collections",
    ]
    c.extra_fields = dict(conformsTo=conformance_classes)

    return _stac_response(c)


@bp.route("/search", methods=["GET", "POST"])
def stac_search():
    """
    Search api for stac items.
    """
    if request.method == "GET":
        args = request.args
    else:
        args = TypeConversionDict(request.get_json())

    products = args.get("collections", default=[], type=_array_arg)

    if "collection" in args:
        products.append(args.get("collection"))
    # Fallback for legacy 'product' argument
    elif "product" in args:
        products.append(args.get("product"))

    return _geojson_stac_response(
        _handle_search_request(request.method, args, products)
    )


# Collections


@bp.route("/collections")
def collections():
    """
    This is like the root "/", but has full information for each collection in
     an array (instead of just a link to each collection).
    """
    return _utils.as_json(
        dict(
            links=[
                dict(rel="self", type="application/json", href=request.url),
                dict(rel="root", type="application/json", href=url_for(".root")),
                dict(rel="parent", type="application/json", href=url_for(".root")),
            ],
            collections=[
                # TODO: This has a root link, right?
                _stac_collection(product.name).to_dict()
                for product, product_summary in _model.get_products_with_summaries()
            ],
        )
    )


@bp.route("/queryables")
def queryables():
    """
    Define what terms are available for use when writing filter expressions for the entire catalog
    Part of basic CQL2 conformance for stac-api filter implementation.
    See: https://github.com/stac-api-extensions/filter#queryables
    """
    return _utils.as_json(
        {
            "$schema": "http://json-schema.org/draft-07/schema#",
            "$id": flask.request.base_url,
            "type": "object",
            "title": "",
            "properties": {
                "id": {
                    "title": "Item ID",
                    "description": "Item identifier",
                    "$ref": "https://schemas.stacspec.org/v1.0.0/item-spec/json-schema/"
                    "item.json#/definitions/core/allOf/2/properties/id",
                },
                "collection": {
                    "description": "Collection",
                    "$ref": "https://schemas.stacspec.org/v1.0.0/item-spec/json-schema/"
                    "item.json#/collection",
                },
                "geometry": {
                    "description": "Geometry",
                    "$ref": "https://schemas.stacspec.org/v1.0.0/item-spec/json-schema/item.json#/geometry",
                },
                "datetime": {
                    "description": "Datetime",
                    "$ref": "https://schemas.stacspec.org/v1.0.0/item-spec/json-schema/"
                    "datetime.json#/properties/datetime",
                },
            },
            "additionalProperties": True,
        }
    )


@bp.route("/collections/<collection>/queryables")
def collection_queryables(collection: str):
    """
    The queryables resources for a given collection (barebones implementation)
    """
    try:
        dataset_type = _model.STORE.get_dataset_type(collection)
    except KeyError:
        abort(404, f"Unknown collection {collection!r}")

    collection_title = dataset_type.definition.get("description")
    return _utils.as_json(
        {
            "$schema": "http://json-schema.org/draft-07/schema#",
            "$id": flask.request.base_url,
            "type": "object",
            "title": f"Queryables for {collection_title}",
            "properties": {
                "id": {
                    "title": "Item ID",
                    "description": "Item identifier",
                    "$ref": "https://schemas.stacspec.org/v1.0.0/item-spec/json-schema/"
                    "item.json#/definitions/core/allOf/2/properties/id",
                },
                "collection": {
                    "description": "Collection",
                    "$ref": "https://schemas.stacspec.org/v1.0.0/item-spec/json-schema/"
                    "item.json#/collection",
                },
                "geometry": {
                    "description": "Geometry",
                    "$ref": "https://schemas.stacspec.org/v1.0.0/item-spec/json-schema/item.json#/geometry",
                },
                "datetime": {
                    "description": "Datetime",
                    "$ref": "https://schemas.stacspec.org/v1.0.0/item-spec/json-schema/"
                    "datetime.json#/properties/datetime",
                },
            },
            "additionalProperties": True,
        }
    )


@bp.route("/collections/<collection>")
def collection(collection: str):
    """
    Overview of a WFS Collection (a datacube product)
    """
    return _stac_response(_stac_collection(collection))


@bp.route("/collections/<collection>/items")
def collection_items(collection: str):
    """
    We no longer have one 'items' link. Redirect them to a stac search that implements the
    same FeatureCollection result.
    """
    try:
        _model.STORE.get_dataset_type(collection)
    except KeyError:
        abort(404, f"Product {collection!r} not found")

    return flask.redirect(
        url_for(".stac_search", collection=collection, **request.args)
    )


@bp.route("/collections/<collection>/items/<uuid:dataset_id>")
def item(collection: str, dataset_id: str):
    dataset = _model.STORE.get_item(dataset_id)
    if not dataset:
        abort(404, f"No dataset found with id {dataset_id!r}")

    actual_product_name = dataset.product_name
    if collection != actual_product_name:
        # We're not doing a redirect as we don't want people to rely on wrong urls
        # (and we're unkind)
        actual_url = url_for(
            ".item",
            collection=actual_product_name,
            dataset_id=dataset_id,
        )
        abort(
            404,
            f"No such dataset in collection.\n"
            f"Perhaps you meant collection {actual_product_name}: {actual_url})",
        )

    return _geojson_stac_response(as_stac_item(dataset))


# Catalogs


@bp.route("/catalogs/<collection>/<int:year>-<int:month>")
def collection_month(collection: str, year: int, month: int):
    """ """
    all_time_summary = _model.get_time_summary(collection, year, month)
    if not all_time_summary:
        abort(404, f"No data for {collection!r} {year} {month}")

    request_args = request.args
    limit = request_args.get("limit", default=DEFAULT_CATALOG_SIZE, type=int)
    offset = request_args.get("_o", default=0, type=int)

    items = list(
        _model.STORE.search_items(
            product_names=[collection],
            time=_utils.as_time_range(year, month),
            limit=limit + 1,
            offset=offset,
            # We need the full datast to get dataset labels
            full_dataset=True,
        )
    )
    returned = items[:limit]
    there_are_more = len(items) == limit + 1

    optional_links: List[Link] = []
    if there_are_more:
        next_url = url_for(
            ".collection_month",
            collection=collection,
            year=year,
            month=month,
            _o=offset + limit,
        )
        optional_links.append(Link(rel="next", target=next_url))

    date = datetime(year, month, 1).date()
    c = Catalog(
        f"{collection}-{year}-{month}",
        description=f'{collection} for {date.strftime("%B %Y")}',
    )

    c.links.extend(
        [
            Link(rel="self", target=request.url),
            # dict(rel='parent', href= catalog?,
            # Each item.
            *(
                Link(
                    title=_utils.dataset_label(item_summary.odc_dataset),
                    rel="item",
                    target=url_for(
                        ".item",
                        collection=item_summary.product_name,
                        dataset_id=item_summary.dataset_id,
                    ),
                )
                for item_summary in items
            ),
            *optional_links,
        ]
    )

    # ????
    c.extra_fields["numberReturned"] = len(returned)
    c.extra_fields["numberMatched"] = all_time_summary.dataset_count

    return _stac_response(c)


@bp.route("/catalogs/arrivals")
def arrivals():
    """
    Virtual catalog of the items most recently indexed into this index
    """
    c = Catalog(
        id="arrivals",
        title="Dataset Arrivals",
        description="The most recently added Items to this index",
    )

    c.links.extend(
        [
            Link(rel="self", target=request.url),
            Link(
                rel="items",
                target=url_for(".arrivals_items"),
            ),
        ]
    )
    return _stac_response(c)


@bp.route("/catalogs/arrivals/items")
def arrivals_items():
    """
    Get the Items most recently indexed into this Open Data Cube instance.

    This returns a Stac FeatureCollection of complete Stac Items, with paging links.
    """
    limit = request.args.get("limit", default=DEFAULT_PAGE_SIZE, type=int)
    offset = request.args.get("_o", default=0, type=int)
    if limit > PAGE_SIZE_LIMIT:
        abort(
            400,
            f"Max page size is {PAGE_SIZE_LIMIT}. "
            f"Use the next links instead of a large limit.",
        )

    def next_page_url(next_offset):
        return url_for(
            ".arrivals_items",
            limit=limit,
            _o=next_offset,
        )

    return _geojson_stac_response(
        search_stac_items(
            limit=limit,
            offset=offset,
            get_next_url=next_page_url,
            full_information=True,
            order=ItemSort.RECENTLY_ADDED,
            include_total_count=False,
        )
    )


@bp.errorhandler(HTTPException)
def handle_exception(e):
    """Return JSON instead of HTML for HTTP errors."""
    response = e.get_response()
    response.data = json.dumps(
        {
            "code": e.code,
            "name": e.name,
            "description": e.description,
        }
    )
    response.content_type = "application/json"
    return response<|MERGE_RESOLUTION|>--- conflicted
+++ resolved
@@ -358,8 +358,6 @@
 # Search arguments
 
 
-<<<<<<< HEAD
-=======
 def _remove_prefixes(arg: str):
     # remove potential 'item.', 'properties.', or 'item.properties.' prefixes for ease of handling
     arg = arg.replace("item.", "")
@@ -367,7 +365,6 @@
     return arg
 
 
->>>>>>> 5b93679b
 def _array_arg(
     arg: Union[str, List[Union[str, float]]], expect_type=str, expect_size=None
 ) -> List:
