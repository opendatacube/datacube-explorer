import decimal
import re
from datetime import datetime, timedelta
from typing import List, Tuple

import datacube
import dateutil.parser
import flask
import structlog
from datacube.model import DatasetType, Range
from datacube.scripts.dataset import build_dataset_info
from dateutil import tz
<<<<<<< HEAD
from flask import (
    Blueprint,
    abort,
    current_app,
    make_response,
    redirect,
    request,
    url_for,
)
=======
from flask import abort, make_response, redirect, request, url_for
from sqlalchemy.exc import DataError
>>>>>>> 49388cde
from werkzeug.datastructures import MultiDict

import cubedash
from cubedash import _monitoring
from cubedash._model import ProductWithSummary
from cubedash._utils import default_utc
from cubedash.summary import TimePeriodOverview
from cubedash.summary._stores import ProductSummary

from . import _model, _stac
from . import _utils as utils

bp = Blueprint("pages", __name__)

_LOG = structlog.getLogger()

_HARD_SEARCH_LIMIT = current_app.config.get("CUBEDASH_HARD_SEARCH_LIMIT", 150)
_DEFAULT_GROUP_NAME = current_app.config.get(
    "CUBEDASH_DEFAULT_GROUP_NAME", "Other Products"
)

_DEFAULT_ARRIVALS_DAYS: int = current_app.config.get(
    "CUBEDASH_DEFAULT_ARRIVALS_DAY_COUNT", 14
)

_ROBOTS_TXT_DEFAULT = (
    "User-Agent: *\nAllow: /\nDisallow: /products/*/*\nDisallow: /stac/**"
)

# Add server timings to http headers.
if current_app.config.get("CUBEDASH_SHOW_PERF_TIMES", False):
    _monitoring.init_app_monitoring()


@bp.route("/<product_name>")
@bp.route("/<product_name>/<int:year>")
@bp.route("/<product_name>/<int:year>/<int:month>")
@bp.route("/<product_name>/<int:year>/<int:month>/<int:day>")
@bp.route("/product/<product_name>")
@bp.route("/products/<product_name>/extents")
@bp.route("/products/<product_name>/extents/<int:year>")
@bp.route("/products/<product_name>/extents/<int:year>/<int:month>")
@bp.route("/products/<product_name>/extents/<int:year>/<int:month>/<int:day>")
def legacy_product_page(
    product_name: str = None, year: int = None, month: int = None, day: int = None
):
    return redirect(
        url_for(
            "pages.product_page",
            product_name=product_name,
            year=year,
            month=month,
            day=day,
        )
    )


@bp.route("/products/<product_name>")
@bp.route("/products/<product_name>/<int:year>")
@bp.route("/products/<product_name>/<int:year>/<int:month>")
@bp.route("/products/<product_name>/<int:year>/<int:month>/<int:day>")
def product_page(
    product_name: str = None, year: int = None, month: int = None, day: int = None
):
    (
        product,
        product_summary,
        selected_summary,
        year_selector_summary,
        time_selector_summary,
    ) = _load_product(product_name, year, month, day)

    default_zoom = current_app.config["default_map_zoom"]
    default_center = current_app.config["default_map_center"]

    region_geojson = _model.get_regions_geojson(product_name, year, month, day)

    return utils.render(
        "product.html",
        year=year,
        month=month,
        day=day,
        # Which data to preload with the page?
        regions_geojson=region_geojson,
        datasets_geojson=None,  # _model.get_datasets_geojson(product_name, year, month, day),
        footprint_geojson=_model.get_footprint_geojson(product_name, year, month, day),
        product=product,
        product_region_info=(
            _model.STORE.get_product_region_info(product_name)
            if region_geojson
            else None
        ),
        # Summary for the whole product
        product_summary=product_summary,
        # Summary for the users' currently selected filters.
        selected_summary=selected_summary,
        # Map defaults
        default_zoom=default_zoom,
        default_center=default_center,
        year_selector_summary=year_selector_summary,
        time_selector_summary=time_selector_summary,
        location_samples=_model.STORE.product_location_samples(
            product.name, year, month, day
        ),
        metadata_doc=(utils.prepare_document_formatting(product.definition)),
    )


@bp.route("/datasets/<product_name>")
@bp.route("/datasets/<product_name>/<int:year>")
@bp.route("/datasets/<product_name>/<int:year>/<int:month>")
@bp.route("/datasets/<product_name>/<int:year>/<int:month>/<int:day>")
def legacy_search_page(
    product_name: str = None, year: int = None, month: int = None, day: int = None
):
    return redirect(
        url_for(
            "pages.search_page",
            product_name=product_name,
            year=year,
            month=month,
            day=day,
            **request.args,
        )
    )


@bp.route("/products/<product_name>/datasets")
@bp.route("/products/<product_name>/datasets/<int:year>")
@bp.route("/products/<product_name>/datasets/<int:year>/<int:month>")
@bp.route("/products/<product_name>/datasets/<int:year>/<int:month>/<int:day>")
def search_page(
    product_name: str = None, year: int = None, month: int = None, day: int = None
):
    (
        product,
        product_summary,
        selected_summary,
        year_selector_summary,
        time_selector_summary,
    ) = _load_product(product_name, year, month, day)
    time_range = utils.as_time_range(
        year, month, day, tzinfo=tz.gettz(_model.DEFAULT_GROUPING_TIMEZONE)
    )

    args = MultiDict(flask.request.args)
    try:
        query = utils.query_to_search(args, product=product)
    except ValueError as e:  # invalid query val
        abort(400, str(e))
    except dateutil.parser._parser.ParserError:
        abort(400, "Invalid datetime format")
    except decimal.InvalidOperation:
        abort(400, "Could not convert value to decimal")

    # Always add time range, selected product to query
    if product_name:
        query["product"] = product_name

    if "dataset_maturity" in query:
        query["dataset_maturity"] = query["dataset_maturity"].lower()

    # The URL time range always trumps args.
    if time_range:
        query["time"] = time_range
    elif "time" in query:
        search_time = query["time"]
        # If it's not a range, it's almost certainly because we're searching via an
        # individual dataset field value, so we need to create a range corresponding to that day.
        if not isinstance(search_time, Range):
            search_time = Range(search_time, search_time + timedelta(days=1))
        # If they left one end of the range open, fill it in with the product bounds.
        if product_summary:
            search_time = Range(
                search_time.begin or product_summary.time_earliest,
                search_time.end or product_summary.time_latest + timedelta(days=1),
            )
        query["time"] = search_time

    # same logic as with 'time'
    if "creation_time" in query:
        creation_time = query["creation_time"]
        if not isinstance(creation_time, Range):
            creation_time = Range(creation_time, creation_time + timedelta(days=1))
        if product_summary:
            creation_time = Range(
                creation_time.begin or product_summary.time_earliest,
                # product time bounds don't necessarily include the creation time
                # so use today's date instead as our end bound if needed
                creation_time.end or datetime.utcnow(),
            )
        query["creation_time"] = creation_time

    _LOG.info("query", query=query)

    # TODO: Add sort option to index API
    try:
        datasets = sorted(
            _model.STORE.index.datasets.search(**query, limit=_HARD_SEARCH_LIMIT + 1),
            key=lambda d: default_utc(d.center_time),
        )
    except DataError:
        abort(400, "Invalid field value provided in query")

    more_datasets_exist = False
    if len(datasets) > _HARD_SEARCH_LIMIT:
        more_datasets_exist = True
        datasets = datasets[:_HARD_SEARCH_LIMIT]

    if request_wants_json():
        return utils.as_rich_json(
            dict(datasets=[build_dataset_info(_model.STORE.index, d) for d in datasets])
        )

    # For display on the page (and future searches).
    if "time" not in query and product_summary and product_summary.time_earliest:
        query["time"] = Range(
            product_summary.time_earliest,
            product_summary.time_latest + timedelta(days=1),
        )

    return utils.render(
        "search.html",
        year=year,
        month=month,
        day=day,
        product=product,
        # Summary for the whole product
        product_summary=product_summary,
        # Summary for the users' currently selected filters.
        selected_summary=selected_summary,
        datasets=datasets,
        query_params=query,
        there_are_more_results=more_datasets_exist,
        time_selector_summary=time_selector_summary,
        year_selector_summary=year_selector_summary,
    )


@bp.route("/region/<product_name>/<region_code>")
@bp.route("/region/<product_name>/<region_code>/<int:year>")
@bp.route("/region/<product_name>/<region_code>/<int:year>/<int:month>")
@bp.route("/region/<product_name>/<region_code>/<int:year>/<int:month>/<int:day>")
def legacy_region_page(
    product_name: str = None,
    region_code: str = None,
    year: int = None,
    month: int = None,
    day: int = None,
):
    return redirect(
        url_for(
            "pages.region_page",
            product_name=product_name,
            region_code=region_code,
            year=year,
            month=month,
            day=day,
            **request.args,
        )
    )


@bp.route("/product/<product_name>/regions")
def regions_page(product_name: str):
    # A map of regions is shown on the overview page.
    return redirect(
        url_for(
            "pages.product_page",
            product_name=product_name,
        )
    )


@bp.route("/product/<product_name>/regions/<region_code>")
@bp.route("/product/<product_name>/regions/<region_code>/<int:year>")
@bp.route("/product/<product_name>/regions/<region_code>/<int:year>/<int:month>")
@bp.route(
    "/product/<product_name>/regions/<region_code>/<int:year>/<int:month>/<int:day>"
)
def region_page(
    product_name: str = None,
    region_code: str = None,
    year: int = None,
    month: int = None,
    day: int = None,
):
    (
        product,
        product_summary,
        selected_summary,
        year_selector_summary,
        time_selector_summary,
    ) = _load_product(product_name, year, month, day)

    region_info = _model.STORE.get_product_region_info(product_name)
    if not region_info:
        abort(404, f"Product {product_name!r} has no region specification.")

    if region_info.region(region_code) is None:
        abort(404, f"Product {product_name!r} has no {region_code!r} region.")

    offset = flask.request.args.get("_o", default=0, type=int)
    limit = _HARD_SEARCH_LIMIT
    datasets = list(
        _model.STORE.find_datasets_for_region(
            product_name, region_code, year, month, day, limit=limit + 1, offset=offset
        )
    )

    same_region_products = list(
        product.name
        for product in _model.STORE.find_products_for_region(
            region_code, year, month, day, limit=limit + 1, offset=offset
        )
    )

    def url_with_offset(new_offset: int):
        """Currently request url with a different offset."""
        page_args = dict(flask.request.view_args)
        page_args["_o"] = new_offset
        return url_for("pages.region_page", **page_args)

    next_page_url = None
    if len(datasets) > limit:
        datasets = datasets[:limit]
        next_page_url = url_with_offset(offset + limit)

    previous_page_url = None
    if offset > 0:
        previous_page_url = url_with_offset(max(offset - _HARD_SEARCH_LIMIT, 0))

    if len(datasets) == 1 and "feelinglucky" in flask.request.args:
        return flask.redirect(url_for("dataset.dataset_page", id_=datasets[0].id))

    if request_wants_json():
        return utils.as_rich_json(
            dict(datasets=[build_dataset_info(_model.STORE.index, d) for d in datasets])
        )

    return utils.render(
        "region.html",
        year=year,
        month=month,
        day=day,
        region_code=region_code,
        product=product,
        product_region_info=region_info,
        # Summary for the whole product
        product_summary=product_summary,
        # Summary for the users' currently selected filters.
        selected_summary=selected_summary,
        datasets=datasets,
        same_region_products=same_region_products,
        previous_page_url=previous_page_url,
        next_page_url=next_page_url,
        time_selector_summary=time_selector_summary,
        year_selector_summary=year_selector_summary,
    )


@bp.route("/product/<product_name>/regions/<region_code>.geojson")
@bp.route("/product/<product_name>/regions/<region_code>/<int:year>.geojson")
@bp.route(
    "/product/<product_name>/regions/<region_code>/<int:year>/<int:month>.geojson"
)
@bp.route(
    "/product/<product_name>/regions/<region_code>/<int:year>/<int:month>/<int:day>.geojson"
)
def region_geojson(
    product_name: str = None,
    region_code: str = None,
    year: int = None,
    month: int = None,
    day: int = None,
):
    region_info = _model.STORE.get_product_region_info(product_name)
    if not region_info:
        abort(404, f"Product {product_name!r} has no region specification.")

    if region_info.region(region_code) is None:
        abort(404, f"Product {product_name!r} has no {region_code!r} region.")

    geojson = region_info.region(region_code).footprint_geojson
    geojson["properties"].update(
        dict(
            product_name=product_name,
            year_month_day_filter=[year, month, day],
        )
    )
    return utils.as_geojson(
        geojson,
        downloadable_filename_prefix=utils.api_path_as_filename_prefix(),
    )


@bp.route("/<product_name>/spatial")
def spatial_page(product_name: str):
    """Legacy redirect to maintain old bookmarks"""
    return redirect(url_for("pages.product_page", product_name=product_name))


@bp.route("/<product_name>/timeline")
def timeline_page(product_name: str):
    """Legacy redirect to maintain old bookmarks"""
    return redirect(url_for("pages.product_page", product_name=product_name))


def _load_product(
    product_name, year, month, day
) -> Tuple[
    DatasetType,
    ProductSummary,
    TimePeriodOverview,
    TimePeriodOverview,
    TimePeriodOverview,
]:
    product = None
    if product_name:
        try:
            product = _model.STORE.get_dataset_type(product_name)
        except KeyError:
            abort(404, f"Unknown product {product_name!r}")

    product_summary = _model.get_product_summary(product_name)
    time_summary = _model.get_time_summary(product_name, year, month, day)
    year_selector_summary = _model.get_time_summary(product_name, None, None, None)
    time_selector_summary = _model.get_time_summary(product_name, year, None, None)
    return (
        product,
        product_summary,
        time_summary,
        year_selector_summary,
        time_selector_summary,
    )


def request_wants_json():
    best = request.accept_mimetypes.best_match(["application/json", "text/html"])
    return (
        best == "application/json"
        and request.accept_mimetypes[best] > request.accept_mimetypes["text/html"]
    )


@bp.app_context_processor
def inject_globals():
    # The footer "Last updated" date.
    # The default is the currently-viewed product's summary refresh date.
    last_updated = None
    if flask.request.view_args and ("product_name" in flask.request.view_args):
        product_summary = _model.STORE.get_product_summary(
            flask.request.view_args["product_name"]
        )
        if product_summary:
            last_updated = product_summary.last_successful_summary_time

    return dict(
        # Only the known, summarised products in groups.
        grouped_products=_get_grouped_products(),
        # All products in the datacube, summarised or not.
        datacube_products=list(_model.STORE.index.products.get_all()),
        hidden_product_list=current_app.config.get(
            "CUBEDASH_HIDE_PRODUCTS_BY_NAME_LIST", []
        ),
        datacube_metadata_types=list(_model.STORE.index.metadata_types.get_all()),
        current_time=datetime.utcnow(),
        datacube_version=datacube.__version__,
        app_version=cubedash.__version__,
        grouping_timezone=tz.gettz(_model.DEFAULT_GROUPING_TIMEZONE),
        last_updated_time=last_updated,
        explorer_instance_title=current_app.config.get(
            "CUBEDASH_INSTANCE_TITLE",
        )
        or current_app.config.get("STAC_ENDPOINT_TITLE", ""),
        explorer_sister_instances=current_app.config.get("CUBEDASH_SISTER_SITES", None),
        breadcrumb=_get_breadcrumbs(request.path, request.script_root),
    )


HREF = str
SHOULD_LINK = bool


def _get_breadcrumbs(url: str, script_root: str) -> List[Tuple[HREF, str, SHOULD_LINK]]:
    """
    >>> _get_breadcrumbs('/products/great_product', '/')
    [('/products', 'products', True), ('/products/great_product', 'great_product', False)]
    >>> _get_breadcrumbs('/products/great_product', '/prefix')
    [('/prefix/products', 'products', True), ('/prefix/products/great_product', 'great_product', False)]
    >>> _get_breadcrumbs('/products', '/')
    [('/products', 'products', False)]
    >>> _get_breadcrumbs('/products', '/pref')
    [('/pref/products', 'products', False)]
    >>> _get_breadcrumbs('/', '/')
    []
    >>> _get_breadcrumbs('/', '/pref')
    []
    >>> _get_breadcrumbs('', '/')
    []
    """
    breadcrumb = []
    i = 2
    script_root = script_root.rstrip("/")

    for part_name in url.split("/"):
        if part_name:
            part_href = "/".join(url.split("/")[:i])
            breadcrumb.append(
                (
                    f"{script_root}{part_href}",
                    part_name,
                    # Don't link to the current page.
                    part_href != url,
                )
            )
            i += 1
    return breadcrumb


def _get_grouped_products() -> List[Tuple[str, List[ProductWithSummary]]]:
    """
    We group products using the configured grouping field (default "product_type").

    Anything left ungrouped will be placed at the end in groups of
    configurable max size.
    """
    product_summaries = _model.get_products()
    # Which field should we use when grouping products in the top menu?
    group_by_field = current_app.config.get(
        "CUBEDASH_PRODUCT_GROUP_BY_FIELD", "product_type"
    )
    group_field_size = current_app.config.get("CUBEDASH_PRODUCT_GROUP_SIZE", 5)
    group_by_regex = current_app.config.get("CUBEDASH_PRODUCT_GROUP_BY_REGEX", None)

    if group_by_regex:
        try:
            regex_group = {}
            for regex, group in group_by_regex:
                regex_group[re.compile(regex)] = group.strip()
        except re.error as e:
            raise RuntimeError(
                f"Invalid regexp in CUBEDASH_PRODUCT_GROUP_BY_REGEX for group {group!r}: {e!r}"
            )

    if group_by_regex:
        # group using regex
        def regex_key(t):
            for regex, group in regex_group.items():
                if regex.search(t[0].name):
                    return group
            return _DEFAULT_GROUP_NAME

        key = regex_key
    else:
        # Group using the configured key, or fall back to the product name.
        def field_key(t):
            return t[0].fields.get(group_by_field) or _DEFAULT_GROUP_NAME

        key = field_key

    grouped_product_summarise = utils.get_sorted_product_summaries(
        product_summaries, key
    )
    return _partition_default(grouped_product_summarise, group_field_size)


def _partition_default(
    grouped_product_summarise: List[Tuple[str, List[ProductWithSummary]]],
    remainder_group_size=5,
) -> List[Tuple[str, List[ProductWithSummary]]]:
    """
    For default items and place them at the end in batches.
    """
    lonely_products = []
    for i, group_tuple in enumerate(grouped_product_summarise.copy()):
        if group_tuple[0] == _DEFAULT_GROUP_NAME:
            lonely_products = group_tuple[1]
            grouped_product_summarise.pop(i)
            break

    there_are_groups = len(grouped_product_summarise) > 0

    lonely_products = sorted(lonely_products, key=lambda p: p[0].name)
    for i, lonely_group in enumerate(chunks(lonely_products, remainder_group_size)):
        group_name = ""
        if i == 0:
            group_name = _DEFAULT_GROUP_NAME if there_are_groups else "Products"
        grouped_product_summarise.append((group_name, lonely_group))
    return grouped_product_summarise


def chunks(ls: List, n: int):
    """
    Split list into chunks of max size n.

    >>> list(chunks([1, 2, 3, 4, 5, 6, 7, 8, 9], 3))
    [[1, 2, 3], [4, 5, 6], [7, 8, 9]]
    >>> list(chunks([1, 2, 3, 4, 5, 6, 7, 8], 3))
    [[1, 2, 3], [4, 5, 6], [7, 8]]
    >>> list(chunks([1, 2, 3], 3))
    [[1, 2, 3]]
    >>> list(chunks([1, 2, 3], 4))
    [[1, 2, 3]]
    >>> list(chunks([], 3))
    []
    """
    for i in range(0, len(ls), n):
        yield ls[i : i + n]


@bp.route("/arrivals")
def arrivals_page():
    period_length = timedelta(days=_DEFAULT_ARRIVALS_DAYS)
    arrivals = list(_model.STORE.get_arrivals(period_length=period_length))
    return utils.render(
        "arrivals.html",
        arrival_days=arrivals,
        period_length=period_length,
    )


@bp.route("/arrivals.csv")
def arrivals_csv():
    period_length = timedelta(days=_DEFAULT_ARRIVALS_DAYS)

    def _flat_arrivals_rows():
        for _, arrivals in _model.STORE.get_arrivals(period_length=period_length):
            for arrival in arrivals:
                yield (
                    arrival.day,
                    arrival.product_name,
                    arrival.dataset_count,
                    [str(dataset_id) for dataset_id in arrival.sample_dataset_ids],
                )

    return utils.as_csv(
        filename_prefix="recent-arrivals",
        headers=("day", "product_name", "dataset_count", "sample_dataset_ids"),
        rows=_flat_arrivals_rows(),
    )


@bp.route("/about")
def about_page():
    return utils.render(
        "about.html",
        total_dataset_count=(
            sum(
                summary.dataset_count
                for product, summary in _model.get_products_with_summaries()
            )
        ),
        stac_version=_stac.STAC_VERSION,
        stac_endpoint_config=_stac.stac_endpoint_information(),
        explorer_root_url=url_for("pages.default_redirect", _external=True),
    )


@bp.route("/robots.txt")
def robots_txt():
    resp = make_response(current_app.config.get("ROBOTS_TXT", _ROBOTS_TXT_DEFAULT), 200)
    resp.headers["Content-Type"] = "text/plain"
    return resp


@bp.route("/")
def default_redirect():
    """Redirect to default starting page."""
    return flask.redirect(url_for("product.products_page"))<|MERGE_RESOLUTION|>--- conflicted
+++ resolved
@@ -10,7 +10,6 @@
 from datacube.model import DatasetType, Range
 from datacube.scripts.dataset import build_dataset_info
 from dateutil import tz
-<<<<<<< HEAD
 from flask import (
     Blueprint,
     abort,
@@ -20,10 +19,7 @@
     request,
     url_for,
 )
-=======
-from flask import abort, make_response, redirect, request, url_for
 from sqlalchemy.exc import DataError
->>>>>>> 49388cde
 from werkzeug.datastructures import MultiDict
 
 import cubedash
