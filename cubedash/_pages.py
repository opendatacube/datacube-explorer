--- conflicted
+++ resolved
@@ -10,12 +10,8 @@
 from datacube.model import DatasetType, Range
 from datacube.scripts.dataset import build_dataset_info
 from dateutil import tz
-<<<<<<< HEAD
-from flask import abort, redirect, request, url_for
+from flask import abort, make_response, redirect, request, url_for
 from sqlalchemy.exc import DataError
-=======
-from flask import abort, make_response, redirect, request, url_for
->>>>>>> 7973ffd5
 from werkzeug.datastructures import MultiDict
 from werkzeug.exceptions import HTTPException
 
