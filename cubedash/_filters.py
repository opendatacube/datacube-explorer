--- conflicted
+++ resolved
@@ -147,13 +147,8 @@
     if timezone:
         t = utils.default_utc(t).astimezone(timezone)
     url = flask.url_for(
-<<<<<<< HEAD
-        "product_page",
+        "pages.product_page",
         product_name=dataset.product.name,
-=======
-        "pages.product_page",
-        product_name=dataset.type.name,
->>>>>>> 20327926
         year=t.year,
         month=t.month,
         day=t.day,
