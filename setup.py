#!/usr/bin/env python3
import pathlib

from setuptools import find_packages, setup

HERE = pathlib.Path(__file__).parent.resolve()

README = (HERE / "README.md").read_text()

tests_require = [
    "black",
    "docutils",
    "boltons",
    "deepdiff",
    "flake8",
    "jsonschema >= 4.18",
    "lxml_html_clean",
    "pre-commit",
    "pytest",
    "pytest-benchmark",
    "requests-html",
    "blinker",
    "prometheus-flask-exporter",
    "sphinx_click",
    "docker",
]

extras_require = {
    "test": tests_require,
    # These are all optional but nice to have on a real deployment
    "deployment": [
        # Performance
        "ciso8601",
        "bottleneck",
        # The default run.sh and docs use gunicorn+meinheld
        "gunicorn>=22.0.0",
        "setproctitle",
        "gevent",
        # Monitoring
        "blinker",
        "prometheus-flask-exporter",
    ],
}

extras_require["test"].extend(extras_require["deployment"])

setup(
    name="datacube-explorer",
    description="Web-based exploration of Open Data Cube collections",
    long_description=README,
    long_description_content_type="text/markdown",
    use_scm_version=True,
    setup_requires=["setuptools_scm"],
<<<<<<< HEAD
    python_requires=">=3.10",
=======
    python_requires=">=3.9",
>>>>>>> 20327926
    url="https://github.com/opendatacube/datacube-explorer",
    author="Geoscience Australia",
    author_email="earth.observation@ga.gov.au",
    license="Apache Software License 2.0",
    packages=find_packages(exclude=("integration_tests",)),
    project_urls={
        "Bug Reports": "https://github.com/opendatacube/datacube-explorer/issues",
        "Source": "https://github.com/opendatacube/datacube-explorer",
    },
    classifiers=[
        "License :: OSI Approved :: Apache Software License",
        "Programming Language :: Python :: 3",
<<<<<<< HEAD
=======
        "Programming Language :: Python :: 3.9",
>>>>>>> 20327926
        "Programming Language :: Python :: 3.10",
        "Programming Language :: Python :: 3.11",
        "Programming Language :: Python :: 3.12",
        "Operating System :: OS Independent",
    ],
    include_package_data=True,
    install_requires=[
        "cachetools",
        "click",
<<<<<<< HEAD
        "datacube>=1.9.0-rc9",
        "eodatasets3 @ git+https://github.com/opendatacube/eo-datasets@integrate-1.9",
=======
        "datacube>=1.8.18",
        "eodatasets3>=0.30.1",
>>>>>>> 20327926
        "fiona",
        "flask",
        "Flask-Caching",
        "flask-cors",
        "flask-themer>=1.4.3",
        "geoalchemy2>=0.8",
        "geographiclib",
        "jinja2",
        "markupsafe",
        "pyorbital",
        "pyproj",
        "pystac",
        "python-dateutil",
        "orjson>=3",
        "sentry-sdk[flask]",
        "shapely",
        "simplekml",
        "sqlalchemy>=1.4",
        "structlog>=20.2.0",
        "pytz",
<<<<<<< HEAD
        "odc-geo",
=======
        "pygeofilter>=0.2.2",
>>>>>>> 20327926
    ],
    tests_require=tests_require,
    extras_require=extras_require,
    entry_points={
        "console_scripts": [
            "cubedash-gen = cubedash.generate:cli",
            "cubedash-view = cubedash.summary.show:cli",
            "cubedash-run = cubedash.run:cli",
            "cubedash-page-test = cubedash.warmup:cli",
        ]
    },
)<|MERGE_RESOLUTION|>--- conflicted
+++ resolved
@@ -51,11 +51,7 @@
     long_description_content_type="text/markdown",
     use_scm_version=True,
     setup_requires=["setuptools_scm"],
-<<<<<<< HEAD
     python_requires=">=3.10",
-=======
-    python_requires=">=3.9",
->>>>>>> 20327926
     url="https://github.com/opendatacube/datacube-explorer",
     author="Geoscience Australia",
     author_email="earth.observation@ga.gov.au",
@@ -68,10 +64,6 @@
     classifiers=[
         "License :: OSI Approved :: Apache Software License",
         "Programming Language :: Python :: 3",
-<<<<<<< HEAD
-=======
-        "Programming Language :: Python :: 3.9",
->>>>>>> 20327926
         "Programming Language :: Python :: 3.10",
         "Programming Language :: Python :: 3.11",
         "Programming Language :: Python :: 3.12",
@@ -81,13 +73,8 @@
     install_requires=[
         "cachetools",
         "click",
-<<<<<<< HEAD
         "datacube>=1.9.0-rc9",
         "eodatasets3 @ git+https://github.com/opendatacube/eo-datasets@integrate-1.9",
-=======
-        "datacube>=1.8.18",
-        "eodatasets3>=0.30.1",
->>>>>>> 20327926
         "fiona",
         "flask",
         "Flask-Caching",
@@ -108,11 +95,8 @@
         "sqlalchemy>=1.4",
         "structlog>=20.2.0",
         "pytz",
-<<<<<<< HEAD
         "odc-geo",
-=======
         "pygeofilter>=0.2.2",
->>>>>>> 20327926
     ],
     tests_require=tests_require,
     extras_require=extras_require,
